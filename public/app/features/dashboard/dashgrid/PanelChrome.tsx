--- conflicted
+++ resolved
@@ -14,8 +14,7 @@
 import { PANEL_HEADER_HEIGHT } from 'app/core/constants';
 
 // Types
-import { PanelModel } from '../state/PanelModel';
-import { DashboardModel } from '../state/DashboardModel';
+import { DashboardModel, PanelModel } from '../state';
 import { PanelPlugin } from 'app/types';
 import { TimeRange } from '@grafana/ui';
 
@@ -139,34 +138,6 @@
                 scopedVars={panel.scopedVars}
                 links={panel.links}
               />
-
-<<<<<<< HEAD
-              <DataPanel
-                datasource={datasource}
-                queries={targets}
-                timeRange={timeRange}
-                isVisible={this.isVisible}
-                widthPixels={width}
-                refreshCounter={refreshCounter}
-              >
-                {({ loading, panelData }) => {
-                  return (
-                    <div className="panel-content">
-                      <PanelComponent
-                        loading={loading}
-                        timeSeries={panelData.timeSeries}
-                        timeRange={timeRange}
-                        options={panel.getOptions(plugin.exports.PanelDefaults)}
-                        width={width - 2 * variables.panelHorizontalPadding}
-                        height={height - PANEL_HEADER_HEIGHT - variables.panelVerticalPadding}
-                        renderCounter={renderCounter}
-                        onInterpolate={this.onInterpolate}
-                      />
-                    </div>
-                  );
-                }}
-              </DataPanel>
-=======
               {panel.snapshotData ? (
                 this.renderPanel(false, panel.snapshotData, width, height)
               ) : (
@@ -179,12 +150,11 @@
                   refreshCounter={refreshCounter}
                   onDataResponse={this.onDataResponse}
                 >
-                  {({ loading, timeSeries }) => {
-                    return this.renderPanel(loading, timeSeries, width, height);
+                  {({ loading, panelData }) => {
+                    return this.renderPanel(loading, panelData.timeSeries, width, height);
                   }}
                 </DataPanel>
               )}
->>>>>>> 53331772
             </div>
           );
         }}
