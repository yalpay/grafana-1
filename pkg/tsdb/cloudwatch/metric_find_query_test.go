package cloudwatch

import (
	"context"
	"testing"

	"github.com/aws/aws-sdk-go/aws"
	"github.com/aws/aws-sdk-go/service/cloudwatch"
	"github.com/aws/aws-sdk-go/service/ec2"
	"github.com/aws/aws-sdk-go/service/resourcegroupstaggingapi"
	"github.com/grafana/grafana/pkg/components/securejsondata"
	"github.com/grafana/grafana/pkg/components/simplejson"
	"github.com/grafana/grafana/pkg/models"
	"github.com/grafana/grafana/pkg/tsdb"
	"github.com/stretchr/testify/assert"
	"github.com/stretchr/testify/require"
)

func TestCloudWatchMetrics(t *testing.T) {
	t.Run("When calling getMetricsForCustomMetrics", func(t *testing.T) {
<<<<<<< HEAD
		executor := &CloudWatchExecutor{
			DataSource: mockDatasource(),
			clients: &mockClients{
				cloudWatch: mockedCloudWatch{
					Resp: cloudwatch.ListMetricsOutput{
						Metrics: []*cloudwatch.Metric{
=======
		const region = "us-east-1"
		e := &cloudWatchExecutor{
			DataSource: &models.DataSource{
				Database: "default",
				JsonData: simplejson.NewFromAny(map[string]interface{}{
					"Region": region,
				}),
			},
		}
		f := func(region string) (cloudwatch.ListMetricsOutput, error) {
			return cloudwatch.ListMetricsOutput{
				Metrics: []*cloudwatch.Metric{
					{
						MetricName: aws.String("Test_MetricName"),
						Dimensions: []*cloudwatch.Dimension{
>>>>>>> 6b6e4778
							{
								MetricName: aws.String("Test_MetricName"),
								Dimensions: []*cloudwatch.Dimension{
									{
										Name: aws.String("Test_DimensionName"),
									},
								},
							},
						},
					},
				},
			},
		}
<<<<<<< HEAD
		metrics, err := executor.getMetricsForCustomMetrics("us-east-1")
=======
		metrics, err := e.getMetricsForCustomMetrics(region, f)
>>>>>>> 6b6e4778
		require.NoError(t, err)

		assert.Contains(t, metrics, "Test_MetricName")
	})

	t.Run("When calling getDimensionsForCustomMetrics", func(t *testing.T) {
<<<<<<< HEAD
		executor := &CloudWatchExecutor{
			DataSource: mockDatasource(),
			clients: &mockClients{
				cloudWatch: mockedCloudWatch{
					Resp: cloudwatch.ListMetricsOutput{
						Metrics: []*cloudwatch.Metric{
=======
		const region = "us-east-1"
		e := &cloudWatchExecutor{
			DataSource: &models.DataSource{
				Database: "default",
				JsonData: simplejson.NewFromAny(map[string]interface{}{
					"Region": region,
				}),
			},
		}
		f := func(region string) (cloudwatch.ListMetricsOutput, error) {
			return cloudwatch.ListMetricsOutput{
				Metrics: []*cloudwatch.Metric{
					{
						MetricName: aws.String("Test_MetricName"),
						Dimensions: []*cloudwatch.Dimension{
>>>>>>> 6b6e4778
							{
								MetricName: aws.String("Test_MetricName"),
								Dimensions: []*cloudwatch.Dimension{
									{
										Name: aws.String("Test_DimensionName"),
									},
								},
							},
						},
					},
				},
			},
		}
<<<<<<< HEAD
		dimensionKeys, err := executor.getDimensionsForCustomMetrics("us-east-1")
=======
		dimensionKeys, err := e.getDimensionsForCustomMetrics(region, f)
>>>>>>> 6b6e4778
		require.NoError(t, err)

		assert.Contains(t, dimensionKeys, "Test_DimensionName")
	})

	t.Run("When calling handleGetRegions", func(t *testing.T) {
<<<<<<< HEAD
		executor := &CloudWatchExecutor{
			clients: &mockClients{
				ec2: mockedEc2{RespRegions: ec2.DescribeRegionsOutput{
					Regions: []*ec2.Region{
						{
							RegionName: aws.String("ap-northeast-2"),
						},
=======
		executor := &cloudWatchExecutor{
			ec2Svc: mockedEc2{RespRegions: ec2.DescribeRegionsOutput{
				Regions: []*ec2.Region{
					{
						RegionName: aws.String("ap-northeast-2"),
>>>>>>> 6b6e4778
					},
				},
				}},
		}
		jsonData := simplejson.New()
		jsonData.Set("defaultRegion", "default")
		executor.DataSource = &models.DataSource{
			JsonData:       jsonData,
			SecureJsonData: securejsondata.SecureJsonData{},
		}

		result, err := executor.handleGetRegions(context.Background(), simplejson.New(), &tsdb.TsdbQuery{})
		require.NoError(t, err)

		assert.Equal(t, "ap-east-1", result[0].Text)
		assert.Equal(t, "ap-northeast-1", result[1].Text)
		assert.Equal(t, "ap-northeast-2", result[2].Text)
	})

	t.Run("When calling handleGetEc2InstanceAttribute", func(t *testing.T) {
<<<<<<< HEAD
		executor := &CloudWatchExecutor{
			DataSource: mockDatasource(),
			clients: &mockClients{
				ec2: mockedEc2{Resp: ec2.DescribeInstancesOutput{
					Reservations: []*ec2.Reservation{
						{
							Instances: []*ec2.Instance{
								{
									InstanceId: aws.String("i-12345678"),
									Tags: []*ec2.Tag{
										{
											Key:   aws.String("Environment"),
											Value: aws.String("production"),
										},
=======
		executor := &cloudWatchExecutor{
			ec2Svc: mockedEc2{Resp: ec2.DescribeInstancesOutput{
				Reservations: []*ec2.Reservation{
					{
						Instances: []*ec2.Instance{
							{
								InstanceId: aws.String("i-12345678"),
								Tags: []*ec2.Tag{
									{
										Key:   aws.String("Environment"),
										Value: aws.String("production"),
>>>>>>> 6b6e4778
									},
								},
							},
						},
					},
				},
				}},
		}

		json := simplejson.New()
		json.Set("region", "us-east-1")
		json.Set("attributeName", "InstanceId")
		filters := make(map[string]interface{})
		filters["tag:Environment"] = []string{"production"}
		json.Set("filters", filters)
		result, err := executor.handleGetEc2InstanceAttribute(context.Background(), json, &tsdb.TsdbQuery{})
		require.NoError(t, err)

		assert.Equal(t, "i-12345678", result[0].Text)
	})

	t.Run("When calling handleGetEbsVolumeIds", func(t *testing.T) {
<<<<<<< HEAD
		executor := &CloudWatchExecutor{
			DataSource: mockDatasource(),
			clients: &mockClients{
				ec2: mockedEc2{Resp: ec2.DescribeInstancesOutput{
					Reservations: []*ec2.Reservation{
						{
							Instances: []*ec2.Instance{
								{
									InstanceId: aws.String("i-1"),
									BlockDeviceMappings: []*ec2.InstanceBlockDeviceMapping{
										{Ebs: &ec2.EbsInstanceBlockDevice{VolumeId: aws.String("vol-1-1")}},
										{Ebs: &ec2.EbsInstanceBlockDevice{VolumeId: aws.String("vol-1-2")}},
									},
=======
		executor := &cloudWatchExecutor{
			ec2Svc: mockedEc2{Resp: ec2.DescribeInstancesOutput{
				Reservations: []*ec2.Reservation{
					{
						Instances: []*ec2.Instance{
							{
								InstanceId: aws.String("i-1"),
								BlockDeviceMappings: []*ec2.InstanceBlockDeviceMapping{
									{Ebs: &ec2.EbsInstanceBlockDevice{VolumeId: aws.String("vol-1-1")}},
									{Ebs: &ec2.EbsInstanceBlockDevice{VolumeId: aws.String("vol-1-2")}},
>>>>>>> 6b6e4778
								},
								{
									InstanceId: aws.String("i-2"),
									BlockDeviceMappings: []*ec2.InstanceBlockDeviceMapping{
										{Ebs: &ec2.EbsInstanceBlockDevice{VolumeId: aws.String("vol-2-1")}},
										{Ebs: &ec2.EbsInstanceBlockDevice{VolumeId: aws.String("vol-2-2")}},
									},
								},
							},
						},
						{
							Instances: []*ec2.Instance{
								{
									InstanceId: aws.String("i-3"),
									BlockDeviceMappings: []*ec2.InstanceBlockDeviceMapping{
										{Ebs: &ec2.EbsInstanceBlockDevice{VolumeId: aws.String("vol-3-1")}},
										{Ebs: &ec2.EbsInstanceBlockDevice{VolumeId: aws.String("vol-3-2")}},
									},
								},
								{
									InstanceId: aws.String("i-4"),
									BlockDeviceMappings: []*ec2.InstanceBlockDeviceMapping{
										{Ebs: &ec2.EbsInstanceBlockDevice{VolumeId: aws.String("vol-4-1")}},
										{Ebs: &ec2.EbsInstanceBlockDevice{VolumeId: aws.String("vol-4-2")}},
									},
								},
							},
						},
					},
				},
				}},
		}

		json := simplejson.New()
		json.Set("region", "us-east-1")
		json.Set("instanceId", "{i-1, i-2, i-3, i-4}")
		result, err := executor.handleGetEbsVolumeIds(context.Background(), json, &tsdb.TsdbQuery{})
		require.NoError(t, err)

		require.Len(t, result, 8)
		assert.Equal(t, "vol-1-1", result[0].Text)
		assert.Equal(t, "vol-1-2", result[1].Text)
		assert.Equal(t, "vol-2-1", result[2].Text)
		assert.Equal(t, "vol-2-2", result[3].Text)
		assert.Equal(t, "vol-3-1", result[4].Text)
		assert.Equal(t, "vol-3-2", result[5].Text)
		assert.Equal(t, "vol-4-1", result[6].Text)
		assert.Equal(t, "vol-4-2", result[7].Text)
	})

	t.Run("When calling handleGetResourceArns", func(t *testing.T) {
<<<<<<< HEAD
		executor := &CloudWatchExecutor{
			DataSource: mockDatasource(),
			clients: &mockClients{
				rgta: mockedRGTA{
					Resp: resourcegroupstaggingapi.GetResourcesOutput{
						ResourceTagMappingList: []*resourcegroupstaggingapi.ResourceTagMapping{
							{
								ResourceARN: aws.String("arn:aws:ec2:us-east-1:123456789012:instance/i-12345678901234567"),
								Tags: []*resourcegroupstaggingapi.Tag{
									{
										Key:   aws.String("Environment"),
										Value: aws.String("production"),
									},
=======
		executor := &cloudWatchExecutor{
			rgtaSvc: mockedRGTA{
				Resp: resourcegroupstaggingapi.GetResourcesOutput{
					ResourceTagMappingList: []*resourcegroupstaggingapi.ResourceTagMapping{
						{
							ResourceARN: aws.String("arn:aws:ec2:us-east-1:123456789012:instance/i-12345678901234567"),
							Tags: []*resourcegroupstaggingapi.Tag{
								{
									Key:   aws.String("Environment"),
									Value: aws.String("production"),
>>>>>>> 6b6e4778
								},
							},
							{
								ResourceARN: aws.String("arn:aws:ec2:us-east-1:123456789012:instance/i-76543210987654321"),
								Tags: []*resourcegroupstaggingapi.Tag{
									{
										Key:   aws.String("Environment"),
										Value: aws.String("production"),
									},
								},
							},
						},
					},
				},
			},
		}

		json := simplejson.New()
		json.Set("region", "us-east-1")
		json.Set("resourceType", "ec2:instance")
		tags := make(map[string]interface{})
		tags["Environment"] = []string{"production"}
		json.Set("tags", tags)
		result, err := executor.handleGetResourceArns(context.Background(), json, &tsdb.TsdbQuery{})
		require.NoError(t, err)

		assert.Equal(t, "arn:aws:ec2:us-east-1:123456789012:instance/i-12345678901234567", result[0].Text)
		assert.Equal(t, "arn:aws:ec2:us-east-1:123456789012:instance/i-12345678901234567", result[0].Value)
		assert.Equal(t, "arn:aws:ec2:us-east-1:123456789012:instance/i-76543210987654321", result[1].Text)
		assert.Equal(t, "arn:aws:ec2:us-east-1:123456789012:instance/i-76543210987654321", result[1].Value)
	})
}

func TestParseMultiSelectValue(t *testing.T) {
	values := parseMultiSelectValue(" i-someInstance ")
	assert.Equal(t, []string{"i-someInstance"}, values)

	values = parseMultiSelectValue("{i-05}")
	assert.Equal(t, []string{"i-05"}, values)

	values = parseMultiSelectValue(" {i-01, i-03, i-04} ")
	assert.Equal(t, []string{"i-01", "i-03", "i-04"}, values)

	values = parseMultiSelectValue("i-{01}")
	assert.Equal(t, []string{"i-{01}"}, values)
}<|MERGE_RESOLUTION|>--- conflicted
+++ resolved
@@ -18,30 +18,12 @@
 
 func TestCloudWatchMetrics(t *testing.T) {
 	t.Run("When calling getMetricsForCustomMetrics", func(t *testing.T) {
-<<<<<<< HEAD
 		executor := &CloudWatchExecutor{
 			DataSource: mockDatasource(),
 			clients: &mockClients{
 				cloudWatch: mockedCloudWatch{
 					Resp: cloudwatch.ListMetricsOutput{
 						Metrics: []*cloudwatch.Metric{
-=======
-		const region = "us-east-1"
-		e := &cloudWatchExecutor{
-			DataSource: &models.DataSource{
-				Database: "default",
-				JsonData: simplejson.NewFromAny(map[string]interface{}{
-					"Region": region,
-				}),
-			},
-		}
-		f := func(region string) (cloudwatch.ListMetricsOutput, error) {
-			return cloudwatch.ListMetricsOutput{
-				Metrics: []*cloudwatch.Metric{
-					{
-						MetricName: aws.String("Test_MetricName"),
-						Dimensions: []*cloudwatch.Dimension{
->>>>>>> 6b6e4778
 							{
 								MetricName: aws.String("Test_MetricName"),
 								Dimensions: []*cloudwatch.Dimension{
@@ -55,41 +37,19 @@
 				},
 			},
 		}
-<<<<<<< HEAD
 		metrics, err := executor.getMetricsForCustomMetrics("us-east-1")
-=======
-		metrics, err := e.getMetricsForCustomMetrics(region, f)
->>>>>>> 6b6e4778
 		require.NoError(t, err)
 
 		assert.Contains(t, metrics, "Test_MetricName")
 	})
 
 	t.Run("When calling getDimensionsForCustomMetrics", func(t *testing.T) {
-<<<<<<< HEAD
 		executor := &CloudWatchExecutor{
 			DataSource: mockDatasource(),
 			clients: &mockClients{
 				cloudWatch: mockedCloudWatch{
 					Resp: cloudwatch.ListMetricsOutput{
 						Metrics: []*cloudwatch.Metric{
-=======
-		const region = "us-east-1"
-		e := &cloudWatchExecutor{
-			DataSource: &models.DataSource{
-				Database: "default",
-				JsonData: simplejson.NewFromAny(map[string]interface{}{
-					"Region": region,
-				}),
-			},
-		}
-		f := func(region string) (cloudwatch.ListMetricsOutput, error) {
-			return cloudwatch.ListMetricsOutput{
-				Metrics: []*cloudwatch.Metric{
-					{
-						MetricName: aws.String("Test_MetricName"),
-						Dimensions: []*cloudwatch.Dimension{
->>>>>>> 6b6e4778
 							{
 								MetricName: aws.String("Test_MetricName"),
 								Dimensions: []*cloudwatch.Dimension{
@@ -103,18 +63,13 @@
 				},
 			},
 		}
-<<<<<<< HEAD
 		dimensionKeys, err := executor.getDimensionsForCustomMetrics("us-east-1")
-=======
-		dimensionKeys, err := e.getDimensionsForCustomMetrics(region, f)
->>>>>>> 6b6e4778
 		require.NoError(t, err)
 
 		assert.Contains(t, dimensionKeys, "Test_DimensionName")
 	})
 
 	t.Run("When calling handleGetRegions", func(t *testing.T) {
-<<<<<<< HEAD
 		executor := &CloudWatchExecutor{
 			clients: &mockClients{
 				ec2: mockedEc2{RespRegions: ec2.DescribeRegionsOutput{
@@ -122,13 +77,6 @@
 						{
 							RegionName: aws.String("ap-northeast-2"),
 						},
-=======
-		executor := &cloudWatchExecutor{
-			ec2Svc: mockedEc2{RespRegions: ec2.DescribeRegionsOutput{
-				Regions: []*ec2.Region{
-					{
-						RegionName: aws.String("ap-northeast-2"),
->>>>>>> 6b6e4778
 					},
 				},
 				}},
@@ -149,7 +97,6 @@
 	})
 
 	t.Run("When calling handleGetEc2InstanceAttribute", func(t *testing.T) {
-<<<<<<< HEAD
 		executor := &CloudWatchExecutor{
 			DataSource: mockDatasource(),
 			clients: &mockClients{
@@ -164,19 +111,6 @@
 											Key:   aws.String("Environment"),
 											Value: aws.String("production"),
 										},
-=======
-		executor := &cloudWatchExecutor{
-			ec2Svc: mockedEc2{Resp: ec2.DescribeInstancesOutput{
-				Reservations: []*ec2.Reservation{
-					{
-						Instances: []*ec2.Instance{
-							{
-								InstanceId: aws.String("i-12345678"),
-								Tags: []*ec2.Tag{
-									{
-										Key:   aws.String("Environment"),
-										Value: aws.String("production"),
->>>>>>> 6b6e4778
 									},
 								},
 							},
@@ -199,7 +133,6 @@
 	})
 
 	t.Run("When calling handleGetEbsVolumeIds", func(t *testing.T) {
-<<<<<<< HEAD
 		executor := &CloudWatchExecutor{
 			DataSource: mockDatasource(),
 			clients: &mockClients{
@@ -213,18 +146,6 @@
 										{Ebs: &ec2.EbsInstanceBlockDevice{VolumeId: aws.String("vol-1-1")}},
 										{Ebs: &ec2.EbsInstanceBlockDevice{VolumeId: aws.String("vol-1-2")}},
 									},
-=======
-		executor := &cloudWatchExecutor{
-			ec2Svc: mockedEc2{Resp: ec2.DescribeInstancesOutput{
-				Reservations: []*ec2.Reservation{
-					{
-						Instances: []*ec2.Instance{
-							{
-								InstanceId: aws.String("i-1"),
-								BlockDeviceMappings: []*ec2.InstanceBlockDeviceMapping{
-									{Ebs: &ec2.EbsInstanceBlockDevice{VolumeId: aws.String("vol-1-1")}},
-									{Ebs: &ec2.EbsInstanceBlockDevice{VolumeId: aws.String("vol-1-2")}},
->>>>>>> 6b6e4778
 								},
 								{
 									InstanceId: aws.String("i-2"),
@@ -276,7 +197,6 @@
 	})
 
 	t.Run("When calling handleGetResourceArns", func(t *testing.T) {
-<<<<<<< HEAD
 		executor := &CloudWatchExecutor{
 			DataSource: mockDatasource(),
 			clients: &mockClients{
@@ -290,18 +210,6 @@
 										Key:   aws.String("Environment"),
 										Value: aws.String("production"),
 									},
-=======
-		executor := &cloudWatchExecutor{
-			rgtaSvc: mockedRGTA{
-				Resp: resourcegroupstaggingapi.GetResourcesOutput{
-					ResourceTagMappingList: []*resourcegroupstaggingapi.ResourceTagMapping{
-						{
-							ResourceARN: aws.String("arn:aws:ec2:us-east-1:123456789012:instance/i-12345678901234567"),
-							Tags: []*resourcegroupstaggingapi.Tag{
-								{
-									Key:   aws.String("Environment"),
-									Value: aws.String("production"),
->>>>>>> 6b6e4778
 								},
 							},
 							{
