package api

import (
	"encoding/json"
	"net/http"
	"net/http/httptest"
	"path/filepath"
	"testing"

	"github.com/stretchr/testify/assert"

	"github.com/stretchr/testify/require"

	"github.com/grafana/grafana/pkg/services/rendering"

	"github.com/grafana/grafana/pkg/services/licensing"

	"github.com/grafana/grafana/pkg/bus"
	"github.com/grafana/grafana/pkg/services/sqlstore"

	"gopkg.in/macaron.v1"

	"github.com/grafana/grafana/pkg/setting"
)

func setupTestEnvironment(t *testing.T, cfg *setting.Cfg) (*macaron.Macaron, *HTTPServer) {
	t.Helper()
	sqlstore.InitTestDB(t)

	{
		oldVersion := setting.BuildVersion
		oldCommit := setting.BuildCommit
		oldEnv := setting.Env
		t.Cleanup(func() {
			setting.BuildVersion = oldVersion
			setting.BuildCommit = oldCommit
			setting.Env = oldEnv
		})
	}

	bus.ClearBusHandlers()
	bus.AddHandler("sql", sqlstore.GetPluginSettings)
	t.Cleanup(bus.ClearBusHandlers)

	r := &rendering.RenderingService{Cfg: cfg}

	hs := &HTTPServer{
		Cfg:           cfg,
		Bus:           bus.GetBus(),
		License:       &licensing.OSSLicensingService{},
		RenderService: r,
	}

	m := macaron.New()
<<<<<<< HEAD
	contextHandler := getContextHandler(t)
=======
	contextHandler := getContextHandler(t, cfg)
>>>>>>> 92585ddc
	m.Use(contextHandler.Middleware)
	m.Use(macaron.Renderer(macaron.RenderOptions{
		Directory:  filepath.Join(setting.StaticRootPath, "views"),
		IndentJSON: true,
		Delims:     macaron.Delims{Left: "[[", Right: "]]"},
	}))
	m.Get("/api/frontend/settings/", hs.GetFrontendSettings)

	return m, hs
}

func TestHTTPServer_GetFrontendSettings_hideVersionAnonyomus(t *testing.T) {
	type buildInfo struct {
		Version string `json:"version"`
		Commit  string `json:"commit"`
		Env     string `json:"env"`
	}
	type settings struct {
		BuildInfo buildInfo `json:"buildInfo"`
	}

	cfg := setting.NewCfg()
	m, hs := setupTestEnvironment(t, cfg)

	req := httptest.NewRequest(http.MethodGet, "/api/frontend/settings", nil)

	setting.BuildVersion = "7.8.9"
	setting.BuildCommit = "01234567"
	setting.Env = "testing"

	tests := []struct {
		desc        string
		hideVersion bool
		expected    settings
	}{
		{
			desc:        "Not hiding version",
			hideVersion: false,
			expected: settings{
				BuildInfo: buildInfo{
					Version: setting.BuildVersion,
					Commit:  setting.BuildCommit,
					Env:     setting.Env,
				},
			},
		},
		{
			desc:        "Hiding version",
			hideVersion: true,
			expected: settings{
				BuildInfo: buildInfo{
					Version: "",
					Commit:  "",
					Env:     setting.Env,
				},
			},
		},
	}

	for _, test := range tests {
		t.Run(test.desc, func(t *testing.T) {
			hs.Cfg.AnonymousHideVersion = test.hideVersion
			expected := test.expected

			recorder := httptest.NewRecorder()
			m.ServeHTTP(recorder, req)
			got := settings{}
			err := json.Unmarshal(recorder.Body.Bytes(), &got)
			require.NoError(t, err)
			require.GreaterOrEqual(t, 400, recorder.Code, "status codes higher than 400 indicate a failure")

			assert.EqualValues(t, expected, got)
		})
	}
}<|MERGE_RESOLUTION|>--- conflicted
+++ resolved
@@ -52,11 +52,7 @@
 	}
 
 	m := macaron.New()
-<<<<<<< HEAD
-	contextHandler := getContextHandler(t)
-=======
 	contextHandler := getContextHandler(t, cfg)
->>>>>>> 92585ddc
 	m.Use(contextHandler.Middleware)
 	m.Use(macaron.Renderer(macaron.RenderOptions{
 		Directory:  filepath.Join(setting.StaticRootPath, "views"),
