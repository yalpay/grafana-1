package api

import (
	"encoding/json"
	"net/http"
	"net/http/httptest"
	"path/filepath"
	"testing"

	"github.com/stretchr/testify/assert"

	"github.com/stretchr/testify/require"

	"github.com/grafana/grafana/pkg/services/rendering"

	"github.com/grafana/grafana/pkg/services/licensing"

	"github.com/grafana/grafana/pkg/bus"
	"github.com/grafana/grafana/pkg/services/sqlstore"

	"gopkg.in/macaron.v1"

	"github.com/grafana/grafana/pkg/setting"
)

func setupTestEnvironment(t *testing.T, cfg *setting.Cfg) (*macaron.Macaron, *HTTPServer) {
	t.Helper()
	sqlstore.InitTestDB(t)

	{
		oldVersion := setting.BuildVersion
		oldCommit := setting.BuildCommit
		oldEnv := setting.Env
		t.Cleanup(func() {
			setting.BuildVersion = oldVersion
			setting.BuildCommit = oldCommit
			setting.Env = oldEnv
		})
	}

	bus.ClearBusHandlers()
	bus.AddHandler("sql", sqlstore.GetPluginSettings)
	t.Cleanup(bus.ClearBusHandlers)

	r := &rendering.RenderingService{Cfg: cfg}

	hs := &HTTPServer{
		Cfg:           cfg,
		Bus:           bus.GetBus(),
		License:       &licensing.OSSLicensingService{},
		RenderService: r,
	}

	m := macaron.New()
<<<<<<< HEAD
	contextHandler := getContextHandler(t, cfg)
	m.Use(contextHandler.Middleware)
=======
	m.Use(getContextHandler(t, cfg).Middleware)
>>>>>>> 5ad2da0b
	m.Use(macaron.Renderer(macaron.RenderOptions{
		Directory:  filepath.Join(setting.StaticRootPath, "views"),
		IndentJSON: true,
		Delims:     macaron.Delims{Left: "[[", Right: "]]"},
	}))
	m.Get("/api/frontend/settings/", hs.GetFrontendSettings)

	return m, hs
}

func TestHTTPServer_GetFrontendSettings_hideVersionAnonyomus(t *testing.T) {
	type buildInfo struct {
		Version string `json:"version"`
		Commit  string `json:"commit"`
		Env     string `json:"env"`
	}
	type settings struct {
		BuildInfo buildInfo `json:"buildInfo"`
	}

	cfg := setting.NewCfg()
	m, hs := setupTestEnvironment(t, cfg)

	req := httptest.NewRequest(http.MethodGet, "/api/frontend/settings", nil)

	setting.BuildVersion = "7.8.9"
	setting.BuildCommit = "01234567"
	setting.Env = "testing"

	tests := []struct {
		desc        string
		hideVersion bool
		expected    settings
	}{
		{
			desc:        "Not hiding version",
			hideVersion: false,
			expected: settings{
				BuildInfo: buildInfo{
					Version: setting.BuildVersion,
					Commit:  setting.BuildCommit,
					Env:     setting.Env,
				},
			},
		},
		{
			desc:        "Hiding version",
			hideVersion: true,
			expected: settings{
				BuildInfo: buildInfo{
					Version: "",
					Commit:  "",
					Env:     setting.Env,
				},
			},
		},
	}

	for _, test := range tests {
		t.Run(test.desc, func(t *testing.T) {
			hs.Cfg.AnonymousHideVersion = test.hideVersion
			expected := test.expected

			recorder := httptest.NewRecorder()
			m.ServeHTTP(recorder, req)
			got := settings{}
			err := json.Unmarshal(recorder.Body.Bytes(), &got)
			require.NoError(t, err)
			require.GreaterOrEqual(t, 400, recorder.Code, "status codes higher than 400 indicate a failure")

			assert.EqualValues(t, expected, got)
		})
	}
}<|MERGE_RESOLUTION|>--- conflicted
+++ resolved
@@ -52,12 +52,7 @@
 	}
 
 	m := macaron.New()
-<<<<<<< HEAD
-	contextHandler := getContextHandler(t, cfg)
-	m.Use(contextHandler.Middleware)
-=======
 	m.Use(getContextHandler(t, cfg).Middleware)
->>>>>>> 5ad2da0b
 	m.Use(macaron.Renderer(macaron.RenderOptions{
 		Directory:  filepath.Join(setting.StaticRootPath, "views"),
 		IndentJSON: true,
