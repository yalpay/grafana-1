package api

import (
	"encoding/hex"
	"errors"
	"fmt"
	"io/ioutil"
	"net/http"
	"net/http/httptest"
	"strings"
	"testing"

	"github.com/grafana/grafana/pkg/api/dtos"
	"github.com/grafana/grafana/pkg/bus"
	"github.com/grafana/grafana/pkg/components/simplejson"
	"github.com/grafana/grafana/pkg/infra/log"
	"github.com/grafana/grafana/pkg/login"
	"github.com/grafana/grafana/pkg/models"
	"github.com/grafana/grafana/pkg/services/auth"
	"github.com/grafana/grafana/pkg/services/hooks"
	"github.com/grafana/grafana/pkg/services/licensing"
	"github.com/grafana/grafana/pkg/setting"
	"github.com/grafana/grafana/pkg/util"
	"github.com/stretchr/testify/assert"
	"github.com/stretchr/testify/require"
)

func fakeSetIndexViewData(t *testing.T) {
	origSetIndexViewData := setIndexViewData
	t.Cleanup(func() {
		setIndexViewData = origSetIndexViewData
	})
	setIndexViewData = func(*HTTPServer, *models.ReqContext) (*dtos.IndexViewData, error) {
		data := &dtos.IndexViewData{
			User:     &dtos.CurrentUser{},
			Settings: map[string]interface{}{},
			NavTree:  []*dtos.NavLink{},
		}
		return data, nil
	}
}

func fakeViewIndex(t *testing.T) {
	origGetViewIndex := getViewIndex
	t.Cleanup(func() {
		getViewIndex = origGetViewIndex
	})
	getViewIndex = func() string {
		return "index-template"
	}
}

func getBody(resp *httptest.ResponseRecorder) (string, error) {
	responseData, err := ioutil.ReadAll(resp.Body)
	if err != nil {
		return "", err
	}
	return string(responseData), nil
}

type FakeLogger struct {
	log.Logger
}

func (fl *FakeLogger) Debug(testMessage string, ctx ...interface{}) {
}

func (fl *FakeLogger) Info(testMessage string, ctx ...interface{}) {
}

func (fl *FakeLogger) Warn(testMessage string, ctx ...interface{}) {
}

func (fl *FakeLogger) Error(testMessage string, ctx ...interface{}) {
}

type redirectCase struct {
	desc        string
	url         string
	status      int
	err         error
	appURL      string
	appSubURL   string
	redirectURL string
}

func TestLoginErrorCookieAPIEndpoint(t *testing.T) {
	fakeSetIndexViewData(t)

	fakeViewIndex(t)

	sc := setupScenarioContext(t, "/login")
	cfg := setting.NewCfg()
	hs := &HTTPServer{
		Cfg:     cfg,
		License: &licensing.OSSLicensingService{},
	}

	sc.defaultHandler = Wrap(func(w http.ResponseWriter, c *models.ReqContext) {
		hs.LoginView(c)
	})

	cfg.LoginCookieName = "grafana_session"
	setting.SecretKey = "login_testing"

	setting.OAuthService = &setting.OAuther{}
	setting.OAuthService.OAuthInfos = make(map[string]*setting.OAuthInfo)
	setting.OAuthService.OAuthInfos["github"] = &setting.OAuthInfo{
		ClientId:     "fake",
		ClientSecret: "fakefake",
		Enabled:      true,
		AllowSignup:  true,
		Name:         "github",
	}
	setting.OAuthAutoLogin = true

	oauthError := errors.New("User not a member of one of the required organizations")
	encryptedError, _ := util.Encrypt([]byte(oauthError.Error()), setting.SecretKey)
	expCookiePath := "/"
	if len(setting.AppSubUrl) > 0 {
		expCookiePath = setting.AppSubUrl
	}
	cookie := http.Cookie{
		Name:     LoginErrorCookieName,
		MaxAge:   60,
		Value:    hex.EncodeToString(encryptedError),
		HttpOnly: true,
		Path:     expCookiePath,
		Secure:   hs.Cfg.CookieSecure,
		SameSite: hs.Cfg.CookieSameSiteMode,
	}
	sc.m.Get(sc.url, sc.defaultHandler)
	sc.fakeReqNoAssertionsWithCookie("GET", sc.url, cookie).exec()
	assert.Equal(t, sc.resp.Code, 200)

	responseString, err := getBody(sc.resp)
	assert.NoError(t, err)
	assert.True(t, strings.Contains(responseString, oauthError.Error()))
}

func TestLoginViewRedirect(t *testing.T) {
	fakeSetIndexViewData(t)

	fakeViewIndex(t)
	sc := setupScenarioContext(t, "/login")
	hs := &HTTPServer{
		Cfg:     setting.NewCfg(),
		License: &licensing.OSSLicensingService{},
	}
	hs.Cfg.CookieSecure = true

	sc.defaultHandler = Wrap(func(w http.ResponseWriter, c *models.ReqContext) {
		c.IsSignedIn = true
		c.SignedInUser = &models.SignedInUser{
			UserId: 10,
		}
		hs.LoginView(c)
	})

	setting.OAuthService = &setting.OAuther{}
	setting.OAuthService.OAuthInfos = make(map[string]*setting.OAuthInfo)

	redirectCases := []redirectCase{
		{
			desc:        "grafana relative url without subpath",
			url:         "/profile",
			redirectURL: "/profile",
			appURL:      "http://localhost:3000/",
			status:      302,
		},
		{
			desc:        "grafana invalid relative url starting with the subpath",
			url:         "/grafanablah",
			redirectURL: "/grafana/",
			appURL:      "http://localhost:3000/",
			appSubURL:   "/grafana",
			status:      302,
		},
		{
			desc:        "grafana relative url with subpath with leading slash",
			url:         "/grafana/profile",
			redirectURL: "/grafana/profile",
			appURL:      "http://localhost:3000",
			appSubURL:   "/grafana",
			status:      302,
		},
		{
			desc:        "relative url with missing subpath",
			url:         "/profile",
			redirectURL: "/grafana/",
			appURL:      "http://localhost:3000/",
			appSubURL:   "/grafana",
			status:      302,
		},
		{
			desc:        "grafana absolute url",
			url:         "http://localhost:3000/profile",
			redirectURL: "/",
			appURL:      "http://localhost:3000/",
			status:      302,
		},
		{
			desc:        "non grafana absolute url",
			url:         "http://example.com",
			redirectURL: "/",
			appURL:      "http://localhost:3000/",
			status:      302,
		},
		{
			desc:        "invalid url",
			url:         ":foo",
			redirectURL: "/",
			appURL:      "http://localhost:3000/",
			status:      302,
		},
		{
			desc:        "non-Grafana URL without scheme",
			url:         "example.com",
			redirectURL: "/",
			appURL:      "http://localhost:3000/",
			status:      302,
		},
		{
			desc:        "non-Grafana URL without scheme",
			url:         "www.example.com",
			redirectURL: "/",
			appURL:      "http://localhost:3000/",
			status:      302,
		},
		{
			desc:        "URL path is a host with two leading slashes",
			url:         "//example.com",
			redirectURL: "/",
			appURL:      "http://localhost:3000/",
			status:      302,
		},
		{
			desc:        "URL path is a host with three leading slashes",
			url:         "///example.com",
			redirectURL: "/",
			appURL:      "http://localhost:3000/",
			status:      302,
		},
		{
			desc:        "URL path is an IP address with two leading slashes",
			url:         "//0.0.0.0",
			redirectURL: "/",
			appURL:      "http://localhost:3000/",
			status:      302,
		},
		{
			desc:        "URL path is an IP address with three leading slashes",
			url:         "///0.0.0.0",
			redirectURL: "/",
			appURL:      "http://localhost:3000/",
			status:      302,
		},
	}

	for _, c := range redirectCases {
		hs.Cfg.AppURL = c.appURL
		hs.Cfg.AppSubURL = c.appSubURL
		t.Run(c.desc, func(t *testing.T) {
			expCookiePath := "/"
			if len(hs.Cfg.AppSubURL) > 0 {
				expCookiePath = hs.Cfg.AppSubURL
			}
			cookie := http.Cookie{
				Name:     "redirect_to",
				MaxAge:   60,
				Value:    c.url,
				HttpOnly: true,
				Path:     expCookiePath,
				Secure:   hs.Cfg.CookieSecure,
				SameSite: hs.Cfg.CookieSameSiteMode,
			}
			sc.m.Get(sc.url, sc.defaultHandler)
			sc.fakeReqNoAssertionsWithCookie("GET", sc.url, cookie).exec()
			assert.Equal(t, c.status, sc.resp.Code)
			if c.status == 302 {
				location, ok := sc.resp.Header()["Location"]
				assert.True(t, ok)
				assert.Equal(t, c.redirectURL, location[0])

				setCookie, ok := sc.resp.Header()["Set-Cookie"]
				assert.True(t, ok, "Set-Cookie exists")
				assert.Greater(t, len(setCookie), 0)
				var redirectToCookieFound bool
				redirectToCookieShouldBeDeleted := c.url != c.redirectURL
				expCookieValue := c.redirectURL
				expCookieMaxAge := 60
				if redirectToCookieShouldBeDeleted {
					expCookieValue = ""
					expCookieMaxAge = 0
				}
				expCookie := fmt.Sprintf("redirect_to=%v; Path=%v; Max-Age=%v; HttpOnly; Secure", expCookieValue, expCookiePath, expCookieMaxAge)
				for _, cookieValue := range setCookie {
					if cookieValue == expCookie {
						redirectToCookieFound = true
						break
					}
				}
				assert.True(t, redirectToCookieFound)
			}

			responseString, err := getBody(sc.resp)
			assert.NoError(t, err)
			if c.err != nil {
				assert.True(t, strings.Contains(responseString, c.err.Error()))
			}
		})
	}
}

func TestLoginPostRedirect(t *testing.T) {
	fakeSetIndexViewData(t)

<<<<<<< HEAD
	mockViewIndex()
	t.Cleanup(resetViewIndex)
=======
	fakeViewIndex(t)
>>>>>>> 92585ddc
	sc := setupScenarioContext(t, "/login")
	hs := &HTTPServer{
		log:              &FakeLogger{},
		Cfg:              setting.NewCfg(),
		HooksService:     &hooks.HooksService{},
		License:          &licensing.OSSLicensingService{},
		AuthTokenService: auth.NewFakeUserAuthTokenService(),
	}
	hs.Cfg.CookieSecure = true

	sc.defaultHandler = Wrap(func(w http.ResponseWriter, c *models.ReqContext) Response {
		cmd := dtos.LoginCommand{
			User:     "admin",
			Password: "admin",
		}
		return hs.LoginPost(c, cmd)
	})

	bus.AddHandler("grafana-auth", func(query *models.LoginUserQuery) error {
		query.User = &models.User{
			Id:    42,
			Email: "",
		}
		return nil
	})

	redirectCases := []redirectCase{
		{
			desc:   "grafana relative url without subpath",
			url:    "/profile",
			appURL: "https://localhost:3000/",
		},
		{
			desc:      "grafana relative url with subpath with leading slash",
			url:       "/grafana/profile",
			appURL:    "https://localhost:3000/",
			appSubURL: "/grafana",
		},
		{
			desc:      "grafana invalid relative url starting with subpath",
			url:       "/grafanablah",
			appURL:    "https://localhost:3000/",
			appSubURL: "/grafana",
			err:       login.ErrInvalidRedirectTo,
		},
		{
			desc:      "relative url with missing subpath",
			url:       "/profile",
			appURL:    "https://localhost:3000/",
			appSubURL: "/grafana",
			err:       login.ErrInvalidRedirectTo,
		},
		{
			desc:   "grafana absolute url",
			url:    "http://localhost:3000/profile",
			appURL: "http://localhost:3000/",
			err:    login.ErrAbsoluteRedirectTo,
		},
		{
			desc:   "non grafana absolute url",
			url:    "http://example.com",
			appURL: "https://localhost:3000/",
			err:    login.ErrAbsoluteRedirectTo,
		},
		{
			desc:   "invalid URL",
			url:    ":foo",
			appURL: "http://localhost:3000/",
			err:    login.ErrInvalidRedirectTo,
		},
		{
			desc:   "non-Grafana URL without scheme",
			url:    "example.com",
			appURL: "http://localhost:3000/",
			err:    login.ErrForbiddenRedirectTo,
		},
		{
			desc:   "non-Grafana URL without scheme",
			url:    "www.example.com",
			appURL: "http://localhost:3000/",
			err:    login.ErrForbiddenRedirectTo,
		},
		{
			desc:   "URL path is a host with two leading slashes",
			url:    "//example.com",
			appURL: "http://localhost:3000/",
			err:    login.ErrForbiddenRedirectTo,
		},
		{
			desc:   "URL path is a host with three leading slashes",
			url:    "///example.com",
			appURL: "http://localhost:3000/",
			err:    login.ErrForbiddenRedirectTo,
		},
		{
			desc:   "URL path is an IP address with two leading slashes",
			url:    "//0.0.0.0",
			appURL: "http://localhost:3000/",
			err:    login.ErrForbiddenRedirectTo,
		},
		{
			desc:   "URL path is an IP address with three leading slashes",
			url:    "///0.0.0.0",
			appURL: "http://localhost:3000/",
			err:    login.ErrForbiddenRedirectTo,
		},
	}

	for _, c := range redirectCases {
		hs.Cfg.AppURL = c.appURL
		hs.Cfg.AppSubURL = c.appSubURL
		t.Run(c.desc, func(t *testing.T) {
			expCookiePath := "/"
			if len(hs.Cfg.AppSubURL) > 0 {
				expCookiePath = hs.Cfg.AppSubURL
			}
			cookie := http.Cookie{
				Name:     "redirect_to",
				MaxAge:   60,
				Value:    c.url,
				HttpOnly: true,
				Path:     expCookiePath,
				Secure:   hs.Cfg.CookieSecure,
				SameSite: hs.Cfg.CookieSameSiteMode,
			}
			sc.m.Post(sc.url, sc.defaultHandler)
			sc.fakeReqNoAssertionsWithCookie("POST", sc.url, cookie).exec()
			assert.Equal(t, sc.resp.Code, 200)

			respJSON, err := simplejson.NewJson(sc.resp.Body.Bytes())
			assert.NoError(t, err)
			redirectURL := respJSON.Get("redirectUrl").MustString()
			if c.err != nil {
				assert.Equal(t, "", redirectURL)
			} else {
				assert.Equal(t, c.url, redirectURL)
			}
			// assert redirect_to cookie is deleted
			setCookie, ok := sc.resp.Header()["Set-Cookie"]
			assert.True(t, ok, "Set-Cookie exists")
			assert.Greater(t, len(setCookie), 0)
			var redirectToCookieFound bool
			expCookieValue := fmt.Sprintf("redirect_to=; Path=%v; Max-Age=0; HttpOnly; Secure", expCookiePath)
			for _, cookieValue := range setCookie {
				if cookieValue == expCookieValue {
					redirectToCookieFound = true
					break
				}
			}
			assert.True(t, redirectToCookieFound)
		})
	}
}

func TestLoginOAuthRedirect(t *testing.T) {
	fakeSetIndexViewData(t)

	sc := setupScenarioContext(t, "/login")
	hs := &HTTPServer{
		Cfg:     setting.NewCfg(),
		License: &licensing.OSSLicensingService{},
	}

	sc.defaultHandler = Wrap(func(c *models.ReqContext) {
		hs.LoginView(c)
	})

	setting.OAuthService = &setting.OAuther{}
	setting.OAuthService.OAuthInfos = make(map[string]*setting.OAuthInfo)
	setting.OAuthService.OAuthInfos["github"] = &setting.OAuthInfo{
		ClientId:     "fake",
		ClientSecret: "fakefake",
		Enabled:      true,
		AllowSignup:  true,
		Name:         "github",
	}
	setting.OAuthAutoLogin = true
	sc.m.Get(sc.url, sc.defaultHandler)
	sc.fakeReqNoAssertions("GET", sc.url).exec()

	assert.Equal(t, sc.resp.Code, 307)
	location, ok := sc.resp.Header()["Location"]
	assert.True(t, ok)
	assert.Equal(t, location[0], "/login/github")
}

func TestLoginInternal(t *testing.T) {
	fakeSetIndexViewData(t)

	fakeViewIndex(t)
	sc := setupScenarioContext(t, "/login")
	hs := &HTTPServer{
		Cfg:     setting.NewCfg(),
		License: &licensing.OSSLicensingService{},
		log:     log.New("test"),
	}

	sc.defaultHandler = Wrap(func(c *models.ReqContext) {
		c.Req.URL.RawQuery = "disableAutoLogin=true"
		hs.LoginView(c)
	})

	setting.OAuthService = &setting.OAuther{}
	setting.OAuthService.OAuthInfos = make(map[string]*setting.OAuthInfo)
	setting.OAuthService.OAuthInfos["github"] = &setting.OAuthInfo{
		ClientId:     "fake",
		ClientSecret: "fakefake",
		Enabled:      true,
		AllowSignup:  true,
		Name:         "github",
	}
	setting.OAuthAutoLogin = true
	sc.m.Get(sc.url, sc.defaultHandler)
	sc.fakeReqNoAssertions("GET", sc.url).exec()

	// Shouldn't redirect to the OAuth login URL
	assert.Equal(t, sc.resp.Code, 200)
}

func TestAuthProxyLoginEnableLoginTokenDisabled(t *testing.T) {
	sc := setupAuthProxyLoginTest(t, false)

	assert.Equal(t, sc.resp.Code, 302)
	location, ok := sc.resp.Header()["Location"]
	assert.True(t, ok)
	assert.Equal(t, location[0], "/")

	_, ok = sc.resp.Header()["Set-Cookie"]
	assert.False(t, ok, "Set-Cookie does not exist")
}

func TestAuthProxyLoginWithEnableLoginToken(t *testing.T) {
	sc := setupAuthProxyLoginTest(t, true)
	require.Equal(t, sc.resp.Code, 302)

	location, ok := sc.resp.Header()["Location"]
	assert.True(t, ok)
	assert.Equal(t, location[0], "/")
	setCookie := sc.resp.Header()["Set-Cookie"]
	require.NotNil(t, setCookie, "Set-Cookie should exist")
	assert.Equal(t, "grafana_session=; Path=/; Max-Age=0; HttpOnly", setCookie[0])
}

func setupAuthProxyLoginTest(t *testing.T, enableLoginToken bool) *scenarioContext {
	fakeSetIndexViewData(t)

	sc := setupScenarioContext(t, "/login")
	sc.cfg.LoginCookieName = "grafana_session"
	hs := &HTTPServer{
		Cfg:              sc.cfg,
		License:          &licensing.OSSLicensingService{},
		AuthTokenService: auth.NewFakeUserAuthTokenService(),
		log:              log.New("hello"),
	}

	sc.defaultHandler = Wrap(func(c *models.ReqContext) {
		c.IsSignedIn = true
		c.SignedInUser = &models.SignedInUser{
			UserId: 10,
		}
		hs.LoginView(c)
	})

	setting.OAuthService = &setting.OAuther{}
	setting.OAuthService.OAuthInfos = make(map[string]*setting.OAuthInfo)
<<<<<<< HEAD
	hs.Cfg.AuthProxyEnabled = true
	hs.Cfg.AuthProxyEnableLoginToken = enableLoginToken
=======
	sc.cfg.AuthProxyEnabled = true
	sc.cfg.AuthProxyEnableLoginToken = enableLoginToken
>>>>>>> 92585ddc

	sc.m.Get(sc.url, sc.defaultHandler)
	sc.fakeReqNoAssertions("GET", sc.url).exec()

	return sc
}

type loginHookTest struct {
	info *models.LoginInfo
}

func (r *loginHookTest) LoginHook(loginInfo *models.LoginInfo, req *models.ReqContext) {
	r.info = loginInfo
}

func TestLoginPostRunLokingHook(t *testing.T) {
	sc := setupScenarioContext(t, "/login")
	hookService := &hooks.HooksService{}
	hs := &HTTPServer{
		log:              log.New("test"),
		Cfg:              setting.NewCfg(),
		License:          &licensing.OSSLicensingService{},
		AuthTokenService: auth.NewFakeUserAuthTokenService(),
		HooksService:     hookService,
	}

	sc.defaultHandler = Wrap(func(w http.ResponseWriter, c *models.ReqContext) Response {
		cmd := dtos.LoginCommand{
			User:     "admin",
			Password: "admin",
		}
		return hs.LoginPost(c, cmd)
	})

	testHook := loginHookTest{}
	hookService.AddLoginHook(testHook.LoginHook)

	testUser := &models.User{
		Id:    42,
		Email: "",
	}

	testCases := []struct {
		desc       string
		authUser   *models.User
		authModule string
		authErr    error
		info       models.LoginInfo
	}{
		{
			desc:    "invalid credentials",
			authErr: login.ErrInvalidCredentials,
			info: models.LoginInfo{
				AuthModule: "",
				HTTPStatus: 401,
				Error:      login.ErrInvalidCredentials,
			},
		},
		{
			desc:    "user disabled",
			authErr: login.ErrUserDisabled,
			info: models.LoginInfo{
				AuthModule: "",
				HTTPStatus: 401,
				Error:      login.ErrUserDisabled,
			},
		},
		{
			desc:       "valid Grafana user",
			authUser:   testUser,
			authModule: "grafana",
			info: models.LoginInfo{
				AuthModule: "grafana",
				User:       testUser,
				HTTPStatus: 200,
			},
		},
		{
			desc:       "valid LDAP user",
			authUser:   testUser,
			authModule: "ldap",
			info: models.LoginInfo{
				AuthModule: "ldap",
				User:       testUser,
				HTTPStatus: 200,
			},
		},
	}

	for _, c := range testCases {
		t.Run(c.desc, func(t *testing.T) {
			bus.AddHandler("grafana-auth", func(query *models.LoginUserQuery) error {
				query.User = c.authUser
				query.AuthModule = c.authModule
				return c.authErr
			})

			sc.m.Post(sc.url, sc.defaultHandler)
			sc.fakeReqNoAssertions("POST", sc.url).exec()

			info := testHook.info
			assert.Equal(t, c.info.AuthModule, info.AuthModule)
			assert.Equal(t, "admin", info.LoginUsername)
			assert.Equal(t, c.info.HTTPStatus, info.HTTPStatus)
			assert.Equal(t, c.info.Error, info.Error)

			if c.info.User != nil {
				require.NotEmpty(t, info.User)
				assert.Equal(t, c.info.User.Id, info.User.Id)
			}
		})
	}
}<|MERGE_RESOLUTION|>--- conflicted
+++ resolved
@@ -315,12 +315,7 @@
 func TestLoginPostRedirect(t *testing.T) {
 	fakeSetIndexViewData(t)
 
-<<<<<<< HEAD
-	mockViewIndex()
-	t.Cleanup(resetViewIndex)
-=======
 	fakeViewIndex(t)
->>>>>>> 92585ddc
 	sc := setupScenarioContext(t, "/login")
 	hs := &HTTPServer{
 		log:              &FakeLogger{},
@@ -586,13 +581,8 @@
 
 	setting.OAuthService = &setting.OAuther{}
 	setting.OAuthService.OAuthInfos = make(map[string]*setting.OAuthInfo)
-<<<<<<< HEAD
-	hs.Cfg.AuthProxyEnabled = true
-	hs.Cfg.AuthProxyEnableLoginToken = enableLoginToken
-=======
 	sc.cfg.AuthProxyEnabled = true
 	sc.cfg.AuthProxyEnableLoginToken = enableLoginToken
->>>>>>> 92585ddc
 
 	sc.m.Get(sc.url, sc.defaultHandler)
 	sc.fakeReqNoAssertions("GET", sc.url).exec()
