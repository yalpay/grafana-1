package sqlstore

import (
	"context"
	"fmt"
	"net/url"
	"os"
	"path"
	"path/filepath"
	"strings"
	"time"

	"github.com/go-sql-driver/mysql"
	"github.com/grafana/grafana/pkg/bus"
	"github.com/grafana/grafana/pkg/infra/fs"
	"github.com/grafana/grafana/pkg/infra/localcache"
	"github.com/grafana/grafana/pkg/infra/log"
	"github.com/grafana/grafana/pkg/models"
	"github.com/grafana/grafana/pkg/registry"
	"github.com/grafana/grafana/pkg/services/annotations"
	"github.com/grafana/grafana/pkg/services/sqlstore/migrations"
	"github.com/grafana/grafana/pkg/services/sqlstore/migrator"
	"github.com/grafana/grafana/pkg/services/sqlstore/sqlutil"
	"github.com/grafana/grafana/pkg/setting"
	_ "github.com/grafana/grafana/pkg/tsdb/mssql"
	"github.com/grafana/grafana/pkg/util"
	"github.com/grafana/grafana/pkg/util/errutil"
	_ "github.com/lib/pq"
	"xorm.io/xorm"
)

var (
	x       *xorm.Engine
	dialect migrator.Dialect

	sqlog log.Logger = log.New("sqlstore")
)

// ContextSessionKey is used as key to save values in `context.Context`
type ContextSessionKey struct{}

const ServiceName = "SqlStore"
const InitPriority = registry.High

<<<<<<< HEAD
func init() {
	ss := &SqlStore{}
	ss.Register()
=======
	registry.Register(&registry.Descriptor{
		Name:         "SQLStore",
		Instance:     &SQLStore{},
		InitPriority: registry.High,
	})
>>>>>>> b5379c53
}

type SQLStore struct {
	Cfg          *setting.Cfg             `inject:""`
	Bus          bus.Bus                  `inject:""`
	CacheService *localcache.CacheService `inject:""`

	dbCfg                       DatabaseConfig
	engine                      *xorm.Engine
	log                         log.Logger
	Dialect                     migrator.Dialect
	skipEnsureDefaultOrgAndUser bool
}

<<<<<<< HEAD
// Register registers the SqlStore service with the DI system.
func (ss *SqlStore) Register() {
	// This change will make xorm use an empty default schema for postgres and
	// by that mimic the functionality of how it was functioning before
	// xorm's changes above.
	xorm.DefaultPostgresSchema = ""

	registry.Register(&registry.Descriptor{
		Name:         ServiceName,
		Instance:     ss,
		InitPriority: InitPriority,
	})
}

func (ss *SqlStore) Init() error {
=======
func (ss *SQLStore) Init() error {
>>>>>>> b5379c53
	ss.log = log.New("sqlstore")
	ss.readConfig()

	engine, err := ss.getEngine()
	if err != nil {
		return errutil.Wrap("failed to connect to database", err)
	}

	ss.engine = engine
	ss.Dialect = migrator.NewDialect(ss.engine)

	// temporarily still set global var
	x = engine
	dialect = ss.Dialect

	migrator := migrator.NewMigrator(engine)
	migrations.AddMigrations(migrator)

	for _, descriptor := range registry.GetServices() {
		sc, ok := descriptor.Instance.(registry.DatabaseMigrator)
		if ok {
			sc.AddMigration(migrator)
		}
	}

	if err := migrator.Start(); err != nil {
		return errutil.Wrap("migration failed", err)
	}

	// Init repo instances
	annotations.SetRepository(&SQLAnnotationRepo{})
	annotations.SetAnnotationCleaner(&AnnotationCleanupService{batchSize: 100, log: log.New("annotationcleaner")})
	ss.Bus.SetTransactionManager(ss)

	// Register handlers
	ss.addUserQueryAndCommandHandlers()
	ss.addAlertNotificationUidByIdHandler()
	ss.addPreferencesQueryAndCommandHandlers()

	if ss.skipEnsureDefaultOrgAndUser {
		panic("Hrmr!")
		return nil
	}

	return ss.ensureMainOrgAndAdminUser()
}

func (ss *SQLStore) ensureMainOrgAndAdminUser() error {
	err := ss.InTransaction(context.Background(), func(ctx context.Context) error {
		var stats models.SystemUserCountStats
		err := ss.WithDbSession(ctx, func(sess *DBSession) error {
			var rawSql = `SELECT COUNT(id) AS Count FROM ` + dialect.Quote("user")
			if _, err := sess.SQL(rawSql).Get(&stats); err != nil {
				return fmt.Errorf("could not determine if admin user exists: %w", err)
			}

			return nil
		})
		if err != nil {
			return err
		}

		if stats.Count > 0 {
			return nil
		}

		// ensure admin user
		if !ss.Cfg.DisableInitAdminCreation {
			cmd := models.CreateUserCommand{}
			cmd.Login = setting.AdminUser
			cmd.Email = setting.AdminUser + "@localhost"
			cmd.Password = setting.AdminPassword
			cmd.IsAdmin = true

			if err := bus.DispatchCtx(ctx, &cmd); err != nil {
				return fmt.Errorf("failed to create admin user: %s", err)
			}

			ss.log.Info("Created default admin", "user", setting.AdminUser)
			return nil
		}

		// ensure default org if default admin user is disabled
		if err := createDefaultOrg(ctx); err != nil {
			return errutil.Wrap("Failed to create default organization", err)
		}

		ss.log.Info("Created default organization")
		return nil
	})

	return err
}

func (ss *SQLStore) buildExtraConnectionString(sep rune) string {
	if ss.dbCfg.UrlQueryParams == nil {
		return ""
	}

	var sb strings.Builder
	for key, values := range ss.dbCfg.UrlQueryParams {
		for _, value := range values {
			sb.WriteRune(sep)
			sb.WriteString(key)
			sb.WriteRune('=')
			sb.WriteString(value)
		}
	}
	return sb.String()
}

func (ss *SQLStore) buildConnectionString() (string, error) {
	cnnstr := ss.dbCfg.ConnectionString

	// special case used by integration tests
	if cnnstr != "" {
		return cnnstr, nil
	}

	switch ss.dbCfg.Type {
	case migrator.MySQL:
		protocol := "tcp"
		if strings.HasPrefix(ss.dbCfg.Host, "/") {
			protocol = "unix"
		}

		cnnstr = fmt.Sprintf("%s:%s@%s(%s)/%s?collation=utf8mb4_unicode_ci&allowNativePasswords=true",
			ss.dbCfg.User, ss.dbCfg.Pwd, protocol, ss.dbCfg.Host, ss.dbCfg.Name)

		if ss.dbCfg.SslMode == "true" || ss.dbCfg.SslMode == "skip-verify" {
			tlsCert, err := makeCert(ss.dbCfg)
			if err != nil {
				return "", err
			}
			if err := mysql.RegisterTLSConfig("custom", tlsCert); err != nil {
				return "", err
			}

			cnnstr += "&tls=custom"
		}

		cnnstr += ss.buildExtraConnectionString('&')
	case migrator.Postgres:
		addr, err := util.SplitHostPortDefault(ss.dbCfg.Host, "127.0.0.1", "5432")
		if err != nil {
			return "", errutil.Wrapf(err, "Invalid host specifier '%s'", ss.dbCfg.Host)
		}

		if ss.dbCfg.Pwd == "" {
			ss.dbCfg.Pwd = "''"
		}
		if ss.dbCfg.User == "" {
			ss.dbCfg.User = "''"
		}
		cnnstr = fmt.Sprintf("user=%s password=%s host=%s port=%s dbname=%s sslmode=%s sslcert=%s sslkey=%s sslrootcert=%s", ss.dbCfg.User, ss.dbCfg.Pwd, addr.Host, addr.Port, ss.dbCfg.Name, ss.dbCfg.SslMode, ss.dbCfg.ClientCertPath, ss.dbCfg.ClientKeyPath, ss.dbCfg.CaCertPath)

		cnnstr += ss.buildExtraConnectionString(' ')
	case migrator.SQLite:
		// special case for tests
		if !filepath.IsAbs(ss.dbCfg.Path) {
			ss.dbCfg.Path = filepath.Join(ss.Cfg.DataPath, ss.dbCfg.Path)
		}
		if err := os.MkdirAll(path.Dir(ss.dbCfg.Path), os.ModePerm); err != nil {
			return "", err
		}

		cnnstr = fmt.Sprintf("file:%s?cache=%s&mode=rwc", ss.dbCfg.Path, ss.dbCfg.CacheMode)
		cnnstr += ss.buildExtraConnectionString('&')
	default:
		return "", fmt.Errorf("unknown database type: %s", ss.dbCfg.Type)
	}

	return cnnstr, nil
}

func (ss *SQLStore) getEngine() (*xorm.Engine, error) {
	connectionString, err := ss.buildConnectionString()
	if err != nil {
		return nil, err
	}

	sqlog.Info("Connecting to DB", "dbtype", ss.dbCfg.Type)
	if ss.dbCfg.Type == migrator.SQLite && strings.HasPrefix(connectionString, "file:") {
		exists, err := fs.Exists(ss.dbCfg.Path)
		if err != nil {
			return nil, errutil.Wrapf(err, "can't check for existence of %q", ss.dbCfg.Path)
		}

		const perms = 0640
		if !exists {
			ss.log.Info("Creating SQLite database file", "path", ss.dbCfg.Path)
			f, err := os.OpenFile(ss.dbCfg.Path, os.O_CREATE|os.O_RDWR, perms)
			if err != nil {
				return nil, errutil.Wrapf(err, "failed to create SQLite database file %q", ss.dbCfg.Path)
			}
			if err := f.Close(); err != nil {
				return nil, errutil.Wrapf(err, "failed to create SQLite database file %q", ss.dbCfg.Path)
			}
		} else {
			fi, err := os.Lstat(ss.dbCfg.Path)
			if err != nil {
				return nil, errutil.Wrapf(err, "failed to stat SQLite database file %q", ss.dbCfg.Path)
			}
			m := fi.Mode() & os.ModePerm
			if m|perms != perms {
				ss.log.Warn("SQLite database file has broader permissions than it should",
					"path", ss.dbCfg.Path, "mode", m, "expected", os.FileMode(perms))
			}
		}
	}
	engine, err := xorm.NewEngine(ss.dbCfg.Type, connectionString)
	if err != nil {
		return nil, err
	}

	engine.SetMaxOpenConns(ss.dbCfg.MaxOpenConn)
	engine.SetMaxIdleConns(ss.dbCfg.MaxIdleConn)
	engine.SetConnMaxLifetime(time.Second * time.Duration(ss.dbCfg.ConnMaxLifetime))

	// configure sql logging
	debugSQL := ss.Cfg.Raw.Section("database").Key("log_queries").MustBool(false)
	if !debugSQL {
		engine.SetLogger(&xorm.DiscardLogger{})
	} else {
		engine.SetLogger(NewXormLogger(log.LvlInfo, log.New("sqlstore.xorm")))
		engine.ShowSQL(true)
		engine.ShowExecTime(true)
	}

	return engine, nil
}

func (ss *SQLStore) readConfig() {
	sec := ss.Cfg.Raw.Section("database")

	cfgURL := sec.Key("url").String()
	if len(cfgURL) != 0 {
		dbURL, _ := url.Parse(cfgURL)
		ss.dbCfg.Type = dbURL.Scheme
		ss.dbCfg.Host = dbURL.Host

		pathSplit := strings.Split(dbURL.Path, "/")
		if len(pathSplit) > 1 {
			ss.dbCfg.Name = pathSplit[1]
		}

		userInfo := dbURL.User
		if userInfo != nil {
			ss.dbCfg.User = userInfo.Username()
			ss.dbCfg.Pwd, _ = userInfo.Password()
		}

		ss.dbCfg.UrlQueryParams = dbURL.Query()
	} else {
		ss.dbCfg.Type = sec.Key("type").String()
		ss.dbCfg.Host = sec.Key("host").String()
		ss.dbCfg.Name = sec.Key("name").String()
		ss.dbCfg.User = sec.Key("user").String()
		ss.dbCfg.ConnectionString = sec.Key("connection_string").String()
		ss.dbCfg.Pwd = sec.Key("password").String()
	}

	ss.dbCfg.MaxOpenConn = sec.Key("max_open_conn").MustInt(0)
	ss.dbCfg.MaxIdleConn = sec.Key("max_idle_conn").MustInt(2)
	ss.dbCfg.ConnMaxLifetime = sec.Key("conn_max_lifetime").MustInt(14400)

	ss.dbCfg.SslMode = sec.Key("ssl_mode").String()
	ss.dbCfg.CaCertPath = sec.Key("ca_cert_path").String()
	ss.dbCfg.ClientKeyPath = sec.Key("client_key_path").String()
	ss.dbCfg.ClientCertPath = sec.Key("client_cert_path").String()
	ss.dbCfg.ServerCertName = sec.Key("server_cert_name").String()
	ss.dbCfg.Path = sec.Key("path").MustString("data/grafana.db")

	ss.dbCfg.CacheMode = sec.Key("cache_mode").MustString("private")
}

// Interface of arguments for testing db
type ITestDB interface {
	Helper()
	Fatalf(format string, args ...interface{})
	Logf(format string, args ...interface{})
}

var testSQLStore *SQLStore

// InitTestDB initializes the test DB.
func InitTestDB(t ITestDB) *SQLStore {
	t.Helper()
<<<<<<< HEAD
	if testSqlStore == nil {
		testSqlStore = &SqlStore{}
		testSqlStore.Bus = bus.New()
		testSqlStore.CacheService = localcache.New(5*time.Minute, 10*time.Minute)
		testSqlStore.skipEnsureDefaultOrgAndUser = false
=======
	if testSQLStore == nil {
		testSQLStore = &SQLStore{}
		testSQLStore.Bus = bus.New()
		testSQLStore.CacheService = localcache.New(5*time.Minute, 10*time.Minute)
		testSQLStore.skipEnsureDefaultOrgAndUser = true
>>>>>>> b5379c53

		dbType := migrator.SQLite

		// environment variable present for test db?
		if db, present := os.LookupEnv("GRAFANA_TEST_DB"); present {
			t.Logf("Using database type %q", db)
			dbType = db
		}

		// set test db config
		testSQLStore.Cfg = setting.NewCfg()
		sec, err := testSQLStore.Cfg.Raw.NewSection("database")
		if err != nil {
			t.Fatalf("Failed to create section: %s", err)
		}
		if _, err := sec.NewKey("type", dbType); err != nil {
			t.Fatalf("Failed to create key: %s", err)
		}

		switch dbType {
		case "mysql":
			if _, err := sec.NewKey("connection_string", sqlutil.MySQLTestDB().ConnStr); err != nil {
				t.Fatalf("Failed to create key: %s", err)
			}
		case "postgres":
			if _, err := sec.NewKey("connection_string", sqlutil.PostgresTestDB().ConnStr); err != nil {
				t.Fatalf("Failed to create key: %s", err)
			}
		default:
			if _, err := sec.NewKey("connection_string", sqlutil.SQLite3TestDB().ConnStr); err != nil {
				t.Fatalf("Failed to create key: %s", err)
			}
		}

		// need to get engine to clean db before we init
		t.Logf("Creating database connection: %q", sec.Key("connection_string"))
		engine, err := xorm.NewEngine(dbType, sec.Key("connection_string").String())
		if err != nil {
			t.Fatalf("Failed to init test database: %v", err)
		}

		testSQLStore.Dialect = migrator.NewDialect(engine)

		// temp global var until we get rid of global vars
		dialect = testSQLStore.Dialect

		t.Logf("Cleaning DB")
		if err := dialect.CleanDB(); err != nil {
			t.Fatalf("Failed to clean test db %v", err)
		}

		if err := testSQLStore.Init(); err != nil {
			t.Fatalf("Failed to init test database: %v", err)
		}

		testSQLStore.engine.DatabaseTZ = time.UTC
		testSQLStore.engine.TZLocation = time.UTC
	}

	if err := dialect.TruncateDBTables(); err != nil {
		t.Fatalf("Failed to truncate test db %v", err)
	}

	return testSQLStore
}

func IsTestDbMySQL() bool {
	if db, present := os.LookupEnv("GRAFANA_TEST_DB"); present {
		return db == migrator.MySQL
	}

	return false
}

func IsTestDbPostgres() bool {
	if db, present := os.LookupEnv("GRAFANA_TEST_DB"); present {
		return db == migrator.Postgres
	}

	return false
}

type DatabaseConfig struct {
	Type             string
	Host             string
	Name             string
	User             string
	Pwd              string
	Path             string
	SslMode          string
	CaCertPath       string
	ClientKeyPath    string
	ClientCertPath   string
	ServerCertName   string
	ConnectionString string
	MaxOpenConn      int
	MaxIdleConn      int
	ConnMaxLifetime  int
	CacheMode        string
	UrlQueryParams   map[string][]string
}<|MERGE_RESOLUTION|>--- conflicted
+++ resolved
@@ -42,17 +42,9 @@
 const ServiceName = "SqlStore"
 const InitPriority = registry.High
 
-<<<<<<< HEAD
 func init() {
-	ss := &SqlStore{}
+	ss := &SQLStore{}
 	ss.Register()
-=======
-	registry.Register(&registry.Descriptor{
-		Name:         "SQLStore",
-		Instance:     &SQLStore{},
-		InitPriority: registry.High,
-	})
->>>>>>> b5379c53
 }
 
 type SQLStore struct {
@@ -67,8 +59,7 @@
 	skipEnsureDefaultOrgAndUser bool
 }
 
-<<<<<<< HEAD
-// Register registers the SqlStore service with the DI system.
+// Register registers the SQLStore service with the DI system.
 func (ss *SqlStore) Register() {
 	// This change will make xorm use an empty default schema for postgres and
 	// by that mimic the functionality of how it was functioning before
@@ -82,10 +73,7 @@
 	})
 }
 
-func (ss *SqlStore) Init() error {
-=======
 func (ss *SQLStore) Init() error {
->>>>>>> b5379c53
 	ss.log = log.New("sqlstore")
 	ss.readConfig()
 
@@ -374,19 +362,11 @@
 // InitTestDB initializes the test DB.
 func InitTestDB(t ITestDB) *SQLStore {
 	t.Helper()
-<<<<<<< HEAD
-	if testSqlStore == nil {
-		testSqlStore = &SqlStore{}
-		testSqlStore.Bus = bus.New()
-		testSqlStore.CacheService = localcache.New(5*time.Minute, 10*time.Minute)
-		testSqlStore.skipEnsureDefaultOrgAndUser = false
-=======
 	if testSQLStore == nil {
 		testSQLStore = &SQLStore{}
 		testSQLStore.Bus = bus.New()
 		testSQLStore.CacheService = localcache.New(5*time.Minute, 10*time.Minute)
-		testSQLStore.skipEnsureDefaultOrgAndUser = true
->>>>>>> b5379c53
+		testSQLStore.skipEnsureDefaultOrgAndUser = false
 
 		dbType := migrator.SQLite
 
