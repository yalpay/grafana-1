package sqlstore

import (
	"context"
	"fmt"
	"net/url"
	"os"
	"path"
	"path/filepath"
	"strings"
	"time"

	"github.com/go-sql-driver/mysql"
	"github.com/grafana/grafana/pkg/bus"
	"github.com/grafana/grafana/pkg/infra/fs"
	"github.com/grafana/grafana/pkg/infra/localcache"
	"github.com/grafana/grafana/pkg/infra/log"
	"github.com/grafana/grafana/pkg/models"
	"github.com/grafana/grafana/pkg/registry"
	"github.com/grafana/grafana/pkg/services/annotations"
	"github.com/grafana/grafana/pkg/services/sqlstore/migrations"
	"github.com/grafana/grafana/pkg/services/sqlstore/migrator"
	"github.com/grafana/grafana/pkg/services/sqlstore/sqlutil"
	"github.com/grafana/grafana/pkg/setting"
	_ "github.com/grafana/grafana/pkg/tsdb/mssql"
	"github.com/grafana/grafana/pkg/util"
	"github.com/grafana/grafana/pkg/util/errutil"
	_ "github.com/lib/pq"
	"xorm.io/xorm"
)

var (
	x       *xorm.Engine
	dialect migrator.Dialect

	sqlog log.Logger = log.New("sqlstore")
)

// ContextSessionKey is used as key to save values in `context.Context`
type ContextSessionKey struct{}

const ServiceName = "SqlStore"
const InitPriority = registry.High
<<<<<<< HEAD

func init() {
	ss := &SQLStore{}
	ss.Register()
=======

func init() {
	ss := &SQLStore{}

	// This change will make xorm use an empty default schema for postgres and
	// by that mimic the functionality of how it was functioning before
	// xorm's changes above.
	xorm.DefaultPostgresSchema = ""

	registry.Register(&registry.Descriptor{
		Name:         ServiceName,
		Instance:     ss,
		InitPriority: InitPriority,
	})
>>>>>>> 5ad2da0b
}

type SQLStore struct {
	Cfg          *setting.Cfg             `inject:""`
	Bus          bus.Bus                  `inject:""`
	CacheService *localcache.CacheService `inject:""`

	dbCfg                       DatabaseConfig
	engine                      *xorm.Engine
	log                         log.Logger
	Dialect                     migrator.Dialect
	skipEnsureDefaultOrgAndUser bool
}

// Register registers the SQLStore service with the DI system.
func (ss *SQLStore) Register() {
	// This change will make xorm use an empty default schema for postgres and
	// by that mimic the functionality of how it was functioning before
	// xorm's changes above.
	xorm.DefaultPostgresSchema = ""

	registry.Register(&registry.Descriptor{
		Name:         ServiceName,
		Instance:     ss,
		InitPriority: InitPriority,
	})
}

func (ss *SQLStore) Init() error {
	ss.log = log.New("sqlstore")
	ss.readConfig()

	if err := ss.initEngine(); err != nil {
		return errutil.Wrap("failed to connect to database", err)
	}

	ss.Dialect = migrator.NewDialect(ss.engine)

	// temporarily still set global var
	x = ss.engine
	dialect = ss.Dialect

	migrator := migrator.NewMigrator(ss.engine)
	migrations.AddMigrations(migrator)

	for _, descriptor := range registry.GetServices() {
		sc, ok := descriptor.Instance.(registry.DatabaseMigrator)
		if ok {
			sc.AddMigration(migrator)
		}
	}

	if err := migrator.Start(); err != nil {
		return err
	}

	// Init repo instances
	annotations.SetRepository(&SQLAnnotationRepo{})
	annotations.SetAnnotationCleaner(&AnnotationCleanupService{batchSize: 100, log: log.New("annotationcleaner")})
	ss.Bus.SetTransactionManager(ss)

	// Register handlers
	ss.addUserQueryAndCommandHandlers()
	ss.addAlertNotificationUidByIdHandler()
	ss.addPreferencesQueryAndCommandHandlers()

	if err := ss.Reset(); err != nil {
		return err
	}
	// Make sure the changes are synced, so they get shared with eventual other DB connections
	if err := ss.Sync(); err != nil {
		return err
	}

	return nil
}

// Sync syncs changes to the database.
func (ss *SQLStore) Sync() error {
	return ss.engine.Sync2()
}

// Reset resets database state.
// If default org and user creation is enabled, it will be ensured they exist in the database.
func (ss *SQLStore) Reset() error {
	if ss.skipEnsureDefaultOrgAndUser {
		return nil
	}

	return ss.ensureMainOrgAndAdminUser()
}

func (ss *SQLStore) ensureMainOrgAndAdminUser() error {
	err := ss.InTransaction(context.Background(), func(ctx context.Context) error {
		ss.log.Debug("Ensuring main org and admin user exist")
		var stats models.SystemUserCountStats
		err := ss.WithDbSession(ctx, func(sess *DBSession) error {
			// TODO: Should be able to rename "Count" to "count", for more standard SQL style
			// Just have to make sure it gets deserialized properly into models.SystemUserCountStats
			rawSQL := `SELECT COUNT(id) AS Count FROM ` + dialect.Quote("user")
			if _, err := sess.SQL(rawSQL).Get(&stats); err != nil {
				return fmt.Errorf("could not determine if admin user exists: %w", err)
			}

			return nil
		})
		if err != nil {
			return err
		}

		if stats.Count > 0 {
			return nil
		}

		// ensure admin user
		if !ss.Cfg.DisableInitAdminCreation {
			ss.log.Debug("Creating default admin user")
<<<<<<< HEAD
			if _, err := ss.createUser(ctx, userCreationArgs{
=======
			cmd := models.CreateUserCommand{
>>>>>>> 5ad2da0b
				Login:    ss.Cfg.AdminUser,
				Email:    ss.Cfg.AdminUser + "@localhost",
				Password: ss.Cfg.AdminPassword,
				IsAdmin:  true,
<<<<<<< HEAD
			}, false); err != nil {
=======
			}
			if err := bus.DispatchCtx(ctx, &cmd); err != nil {
>>>>>>> 5ad2da0b
				return fmt.Errorf("failed to create admin user: %s", err)
			}

			ss.log.Info("Created default admin", "user", ss.Cfg.AdminUser)
<<<<<<< HEAD
			// Why should we return and not create the default org in this case?
			// Returning here breaks tests using anonymous access
			// return nil
		}

		if err := inTransactionWithRetryCtx(ctx, ss.engine, func(sess *DBSession) error {
			ss.log.Debug("Creating default org", "name", MainOrgName)
			_, err := ss.getOrCreateOrg(sess, MainOrgName)
			return err
		}, 0); err != nil {
=======
			return nil
		}

		// ensure default org even if default admin user is disabled
		if err := inTransactionCtx(ctx, func(sess *DBSession) error {
			_, err := getOrCreateOrg(sess, mainOrgName)
			return err
		}); err != nil {
>>>>>>> 5ad2da0b
			return fmt.Errorf("failed to create default organization: %w", err)
		}

		ss.log.Info("Created default organization")
		return nil
	})

	return err
}

func (ss *SQLStore) buildExtraConnectionString(sep rune) string {
	if ss.dbCfg.UrlQueryParams == nil {
		return ""
	}

	var sb strings.Builder
	for key, values := range ss.dbCfg.UrlQueryParams {
		for _, value := range values {
			sb.WriteRune(sep)
			sb.WriteString(key)
			sb.WriteRune('=')
			sb.WriteString(value)
		}
	}
	return sb.String()
}

func (ss *SQLStore) buildConnectionString() (string, error) {
	cnnstr := ss.dbCfg.ConnectionString

	// special case used by integration tests
	if cnnstr != "" {
		return cnnstr, nil
	}

	switch ss.dbCfg.Type {
	case migrator.MySQL:
		protocol := "tcp"
		if strings.HasPrefix(ss.dbCfg.Host, "/") {
			protocol = "unix"
		}

		cnnstr = fmt.Sprintf("%s:%s@%s(%s)/%s?collation=utf8mb4_unicode_ci&allowNativePasswords=true",
			ss.dbCfg.User, ss.dbCfg.Pwd, protocol, ss.dbCfg.Host, ss.dbCfg.Name)

		if ss.dbCfg.SslMode == "true" || ss.dbCfg.SslMode == "skip-verify" {
			tlsCert, err := makeCert(ss.dbCfg)
			if err != nil {
				return "", err
			}
			if err := mysql.RegisterTLSConfig("custom", tlsCert); err != nil {
				return "", err
			}

			cnnstr += "&tls=custom"
		}

		cnnstr += ss.buildExtraConnectionString('&')
	case migrator.Postgres:
		addr, err := util.SplitHostPortDefault(ss.dbCfg.Host, "127.0.0.1", "5432")
		if err != nil {
			return "", errutil.Wrapf(err, "Invalid host specifier '%s'", ss.dbCfg.Host)
		}

		if ss.dbCfg.Pwd == "" {
			ss.dbCfg.Pwd = "''"
		}
		if ss.dbCfg.User == "" {
			ss.dbCfg.User = "''"
		}
		cnnstr = fmt.Sprintf("user=%s password=%s host=%s port=%s dbname=%s sslmode=%s sslcert=%s sslkey=%s sslrootcert=%s",
			ss.dbCfg.User, ss.dbCfg.Pwd, addr.Host, addr.Port, ss.dbCfg.Name, ss.dbCfg.SslMode, ss.dbCfg.ClientCertPath,
			ss.dbCfg.ClientKeyPath, ss.dbCfg.CaCertPath)

		cnnstr += ss.buildExtraConnectionString(' ')
	case migrator.SQLite:
		// special case for tests
		if !filepath.IsAbs(ss.dbCfg.Path) {
			ss.dbCfg.Path = filepath.Join(ss.Cfg.DataPath, ss.dbCfg.Path)
		}
		if err := os.MkdirAll(path.Dir(ss.dbCfg.Path), os.ModePerm); err != nil {
			return "", err
		}

		cnnstr = fmt.Sprintf("file:%s?cache=%s&mode=rwc", ss.dbCfg.Path, ss.dbCfg.CacheMode)
		cnnstr += ss.buildExtraConnectionString('&')
	default:
		return "", fmt.Errorf("unknown database type: %s", ss.dbCfg.Type)
	}

	return cnnstr, nil
}

// initEngine initializes ss.engine.
func (ss *SQLStore) initEngine() error {
	if ss.engine != nil {
		sqlog.Debug("Already connected to database")
		return nil
	}

	connectionString, err := ss.buildConnectionString()
	if err != nil {
		return err
	}

	sqlog.Info("Connecting to DB", "dbtype", ss.dbCfg.Type)
	if ss.dbCfg.Type == migrator.SQLite && strings.HasPrefix(connectionString, "file:") &&
		!strings.HasPrefix(connectionString, "file::memory:") {
		exists, err := fs.Exists(ss.dbCfg.Path)
		if err != nil {
			return errutil.Wrapf(err, "can't check for existence of %q", ss.dbCfg.Path)
		}

		const perms = 0640
		if !exists {
			ss.log.Info("Creating SQLite database file", "path", ss.dbCfg.Path)
			f, err := os.OpenFile(ss.dbCfg.Path, os.O_CREATE|os.O_RDWR, perms)
			if err != nil {
				return errutil.Wrapf(err, "failed to create SQLite database file %q", ss.dbCfg.Path)
			}
			if err := f.Close(); err != nil {
				return errutil.Wrapf(err, "failed to create SQLite database file %q", ss.dbCfg.Path)
			}
		} else {
			fi, err := os.Lstat(ss.dbCfg.Path)
			if err != nil {
				return errutil.Wrapf(err, "failed to stat SQLite database file %q", ss.dbCfg.Path)
			}
			m := fi.Mode() & os.ModePerm
			if m|perms != perms {
				ss.log.Warn("SQLite database file has broader permissions than it should",
					"path", ss.dbCfg.Path, "mode", m, "expected", os.FileMode(perms))
			}
		}
	}
	engine, err := xorm.NewEngine(ss.dbCfg.Type, connectionString)
	if err != nil {
		return err
	}

	engine.SetMaxOpenConns(ss.dbCfg.MaxOpenConn)
	engine.SetMaxIdleConns(ss.dbCfg.MaxIdleConn)
	engine.SetConnMaxLifetime(time.Second * time.Duration(ss.dbCfg.ConnMaxLifetime))

	// configure sql logging
	debugSQL := ss.Cfg.Raw.Section("database").Key("log_queries").MustBool(false)
	if !debugSQL {
		engine.SetLogger(&xorm.DiscardLogger{})
	} else {
		engine.SetLogger(NewXormLogger(log.LvlInfo, log.New("sqlstore.xorm")))
		engine.ShowSQL(true)
		engine.ShowExecTime(true)
	}

	ss.engine = engine
	return nil
}

// readConfig initializes the SQLStore from its configuration.
func (ss *SQLStore) readConfig() {
	sec := ss.Cfg.Raw.Section("database")

	cfgURL := sec.Key("url").String()
	if len(cfgURL) != 0 {
		dbURL, _ := url.Parse(cfgURL)
		ss.dbCfg.Type = dbURL.Scheme
		ss.dbCfg.Host = dbURL.Host

		pathSplit := strings.Split(dbURL.Path, "/")
		if len(pathSplit) > 1 {
			ss.dbCfg.Name = pathSplit[1]
		}

		userInfo := dbURL.User
		if userInfo != nil {
			ss.dbCfg.User = userInfo.Username()
			ss.dbCfg.Pwd, _ = userInfo.Password()
		}

		ss.dbCfg.UrlQueryParams = dbURL.Query()
	} else {
		ss.dbCfg.Type = sec.Key("type").String()
		ss.dbCfg.Host = sec.Key("host").String()
		ss.dbCfg.Name = sec.Key("name").String()
		ss.dbCfg.User = sec.Key("user").String()
		ss.dbCfg.ConnectionString = sec.Key("connection_string").String()
		ss.dbCfg.Pwd = sec.Key("password").String()
	}

	ss.dbCfg.MaxOpenConn = sec.Key("max_open_conn").MustInt(0)
	ss.dbCfg.MaxIdleConn = sec.Key("max_idle_conn").MustInt(2)
	ss.dbCfg.ConnMaxLifetime = sec.Key("conn_max_lifetime").MustInt(14400)

	ss.dbCfg.SslMode = sec.Key("ssl_mode").String()
	ss.dbCfg.CaCertPath = sec.Key("ca_cert_path").String()
	ss.dbCfg.ClientKeyPath = sec.Key("client_key_path").String()
	ss.dbCfg.ClientCertPath = sec.Key("client_cert_path").String()
	ss.dbCfg.ServerCertName = sec.Key("server_cert_name").String()
	ss.dbCfg.Path = sec.Key("path").MustString("data/grafana.db")

	ss.dbCfg.CacheMode = sec.Key("cache_mode").MustString("private")
}

// Interface of arguments for testing db
type ITestDB interface {
	Helper()
	Fatalf(format string, args ...interface{})
	Logf(format string, args ...interface{})
	Log(args ...interface{})
}

var testSQLStore *SQLStore

// InitTestDBOpt contains options for InitTestDB.
type InitTestDBOpt struct {
	// EnsureDefaultOrgAndUser flags whether to ensure that default org and user exist.
	EnsureDefaultOrgAndUser bool
}

// InitTestDB initializes the test DB.
func InitTestDB(t ITestDB, opts ...InitTestDBOpt) *SQLStore {
	t.Helper()
	if testSQLStore == nil {
		testSQLStore = &SQLStore{}
		testSQLStore.Bus = bus.New()
		testSQLStore.CacheService = localcache.New(5*time.Minute, 10*time.Minute)
		testSQLStore.skipEnsureDefaultOrgAndUser = false

		for _, opt := range opts {
			testSQLStore.skipEnsureDefaultOrgAndUser = !opt.EnsureDefaultOrgAndUser
		}

		dbType := migrator.SQLite

		// environment variable present for test db?
		if db, present := os.LookupEnv("GRAFANA_TEST_DB"); present {
			t.Logf("Using database type %q", db)
			dbType = db
		}

		// set test db config
		testSQLStore.Cfg = setting.NewCfg()
		sec, err := testSQLStore.Cfg.Raw.NewSection("database")
		if err != nil {
			t.Fatalf("Failed to create section: %s", err)
		}
		if _, err := sec.NewKey("type", dbType); err != nil {
			t.Fatalf("Failed to create key: %s", err)
		}

		switch dbType {
		case "mysql":
			if _, err := sec.NewKey("connection_string", sqlutil.MySQLTestDB().ConnStr); err != nil {
				t.Fatalf("Failed to create key: %s", err)
			}
		case "postgres":
			if _, err := sec.NewKey("connection_string", sqlutil.PostgresTestDB().ConnStr); err != nil {
				t.Fatalf("Failed to create key: %s", err)
			}
		default:
			if _, err := sec.NewKey("connection_string", sqlutil.SQLite3TestDB().ConnStr); err != nil {
				t.Fatalf("Failed to create key: %s", err)
			}
		}

		// need to get engine to clean db before we init
		t.Logf("Creating database connection: %q", sec.Key("connection_string"))
		engine, err := xorm.NewEngine(dbType, sec.Key("connection_string").String())
		if err != nil {
			t.Fatalf("Failed to init test database: %v", err)
		}

		testSQLStore.Dialect = migrator.NewDialect(engine)

		// temp global var until we get rid of global vars
		dialect = testSQLStore.Dialect

		t.Logf("Cleaning DB")
		if err := dialect.CleanDB(); err != nil {
			t.Fatalf("Failed to clean test db: %s", err)
		}

		if err := testSQLStore.Init(); err != nil {
			t.Fatalf("Failed to init test database: %s", err)
		}
		t.Log("Successfully initialized test database")

		testSQLStore.engine.DatabaseTZ = time.UTC
		testSQLStore.engine.TZLocation = time.UTC

		return testSQLStore
	}

	t.Log("Truncating DB tables")
	if err := dialect.TruncateDBTables(); err != nil {
		t.Fatalf("Failed to truncate test db: %s", err)
	}
	if err := testSQLStore.Reset(); err != nil {
		t.Fatalf("Failed to reset SQLStore: %s", err)
	}

	return testSQLStore
}

func IsTestDbMySQL() bool {
	if db, present := os.LookupEnv("GRAFANA_TEST_DB"); present {
		return db == migrator.MySQL
	}

	return false
}

func IsTestDbPostgres() bool {
	if db, present := os.LookupEnv("GRAFANA_TEST_DB"); present {
		return db == migrator.Postgres
	}

	return false
}

type DatabaseConfig struct {
	Type             string
	Host             string
	Name             string
	User             string
	Pwd              string
	Path             string
	SslMode          string
	CaCertPath       string
	ClientKeyPath    string
	ClientCertPath   string
	ServerCertName   string
	ConnectionString string
	MaxOpenConn      int
	MaxIdleConn      int
	ConnMaxLifetime  int
	CacheMode        string
	UrlQueryParams   map[string][]string
}<|MERGE_RESOLUTION|>--- conflicted
+++ resolved
@@ -41,27 +41,10 @@
 
 const ServiceName = "SqlStore"
 const InitPriority = registry.High
-<<<<<<< HEAD
 
 func init() {
 	ss := &SQLStore{}
 	ss.Register()
-=======
-
-func init() {
-	ss := &SQLStore{}
-
-	// This change will make xorm use an empty default schema for postgres and
-	// by that mimic the functionality of how it was functioning before
-	// xorm's changes above.
-	xorm.DefaultPostgresSchema = ""
-
-	registry.Register(&registry.Descriptor{
-		Name:         ServiceName,
-		Instance:     ss,
-		InitPriority: InitPriority,
-	})
->>>>>>> 5ad2da0b
 }
 
 type SQLStore struct {
@@ -179,26 +162,17 @@
 		// ensure admin user
 		if !ss.Cfg.DisableInitAdminCreation {
 			ss.log.Debug("Creating default admin user")
-<<<<<<< HEAD
+			ss.log.Debug("Creating default admin user")
 			if _, err := ss.createUser(ctx, userCreationArgs{
-=======
-			cmd := models.CreateUserCommand{
->>>>>>> 5ad2da0b
 				Login:    ss.Cfg.AdminUser,
 				Email:    ss.Cfg.AdminUser + "@localhost",
 				Password: ss.Cfg.AdminPassword,
 				IsAdmin:  true,
-<<<<<<< HEAD
 			}, false); err != nil {
-=======
-			}
-			if err := bus.DispatchCtx(ctx, &cmd); err != nil {
->>>>>>> 5ad2da0b
 				return fmt.Errorf("failed to create admin user: %s", err)
 			}
 
 			ss.log.Info("Created default admin", "user", ss.Cfg.AdminUser)
-<<<<<<< HEAD
 			// Why should we return and not create the default org in this case?
 			// Returning here breaks tests using anonymous access
 			// return nil
@@ -209,16 +183,6 @@
 			_, err := ss.getOrCreateOrg(sess, MainOrgName)
 			return err
 		}, 0); err != nil {
-=======
-			return nil
-		}
-
-		// ensure default org even if default admin user is disabled
-		if err := inTransactionCtx(ctx, func(sess *DBSession) error {
-			_, err := getOrCreateOrg(sess, mainOrgName)
-			return err
-		}); err != nil {
->>>>>>> 5ad2da0b
 			return fmt.Errorf("failed to create default organization: %w", err)
 		}
 
@@ -445,7 +409,7 @@
 		testSQLStore = &SQLStore{}
 		testSQLStore.Bus = bus.New()
 		testSQLStore.CacheService = localcache.New(5*time.Minute, 10*time.Minute)
-		testSQLStore.skipEnsureDefaultOrgAndUser = false
+		testSQLStore.skipEnsureDefaultOrgAndUser = true
 
 		for _, opt := range opts {
 			testSQLStore.skipEnsureDefaultOrgAndUser = !opt.EnsureDefaultOrgAndUser
