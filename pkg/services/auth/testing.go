--- conflicted
+++ resolved
@@ -57,16 +57,11 @@
 	}
 }
 
-<<<<<<< HEAD
 func (s *FakeUserAuthTokenService) Init() error {
 	return nil
 }
 
-func (s *FakeUserAuthTokenService) CreateToken(ctx context.Context, userId int64, clientIP, userAgent string) (*models.UserToken, error) {
-=======
-func (s *FakeUserAuthTokenService) CreateToken(ctx context.Context, userId int64, clientIP net.IP,
-	userAgent string) (*models.UserToken, error) {
->>>>>>> 65ca4754
+func (s *FakeUserAuthTokenService) CreateToken(ctx context.Context, userId int64, clientIP net.IP, userAgent string) (*models.UserToken, error) {
 	return s.CreateTokenProvider(context.Background(), userId, clientIP, userAgent)
 }
 
