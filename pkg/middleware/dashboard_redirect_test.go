package middleware

import (
	"strings"
	"testing"

	"github.com/grafana/grafana/pkg/bus"
	"github.com/grafana/grafana/pkg/models"
	"github.com/grafana/grafana/pkg/util"
	"github.com/stretchr/testify/assert"
	"github.com/stretchr/testify/require"
)

func TestMiddlewareDashboardRedirect(t *testing.T) {
	bus.ClearBusHandlers()
	fakeDash := models.NewDashboard("Child dash")
	fakeDash.Id = 1
	fakeDash.FolderId = 1
	fakeDash.HasAcl = false
	fakeDash.Uid = util.GenerateShortUID()

	middlewareScenario(t, "GET dashboard by legacy url", func(t *testing.T, sc *scenarioContext) {
		redirectFromLegacyDashboardURL := RedirectFromLegacyDashboardURL()

		bus.AddHandler("test", func(query *models.GetDashboardQuery) error {
			t.Log("Returning fake dashboard")
			query.Result = fakeDash
			return nil
		})

		sc.handlerFunc = redirectFromLegacyDashboardURL
		sc.m.Get("/dashboard/db/:slug", sc.defaultHandler)
		sc.fakeReqWithParams("GET", "/dashboard/db/dash?orgId=1&panelId=2", map[string]string{}).exec()

		assert.Equal(t, 301, sc.resp.Code)
		resp := sc.resp.Result()
		resp.Body.Close()
		redirectURL, err := resp.Location()
		require.NoError(t, err)
		assert.Equal(t, models.GetDashboardUrl(fakeDash.Uid, fakeDash.Slug), redirectURL.Path)
		assert.Len(t, redirectURL.Query(), 2)
	})

<<<<<<< HEAD
	middlewareScenario(t, "GET dashboard solo by legacy url", func(t *testing.T, sc *scenarioContext) {
		redirectFromLegacyDashboardSoloURL := RedirectFromLegacyDashboardSoloURL(sc.cfg)
=======
			assert.Equal(t, 301, sc.resp.Code)
			// nolint:bodyclose
			resp := sc.resp.Result()
			t.Cleanup(func() {
				err := resp.Body.Close()
				assert.NoError(t, err)
			})
			redirectURL, err := resp.Location()
			require.NoError(t, err)
			assert.Equal(t, models.GetDashboardUrl(fakeDash.Uid, fakeDash.Slug), redirectURL.Path)
			assert.Equal(t, 2, len(redirectURL.Query()))
		})
>>>>>>> 92527c26

		bus.AddHandler("test", func(query *models.GetDashboardQuery) error {
			t.Log("Returning fake dashboard")
			query.Result = fakeDash
			return nil
		})

		sc.handlerFunc = redirectFromLegacyDashboardSoloURL
		sc.m.Get("/dashboard-solo/db/:slug", sc.defaultHandler)

		sc.fakeReqWithParams("GET", "/dashboard-solo/db/dash?orgId=1&panelId=2", map[string]string{}).exec()

<<<<<<< HEAD
		require.Equal(t, 301, sc.resp.Code)
		resp := sc.resp.Result()
		resp.Body.Close()
		redirectURL, err := resp.Location()
		require.NoError(t, err)
		// XXX: Should this be called path??
		expectedURL := models.GetDashboardUrl(fakeDash.Uid, fakeDash.Slug)
		expectedURL = strings.Replace(expectedURL, "/d/", "/d-solo/", 1)
		assert.Equal(t, expectedURL, redirectURL.Path)
		assert.Len(t, redirectURL.Query(), 2)
=======
			assert.Equal(t, 301, sc.resp.Code)
			// nolint:bodyclose
			resp := sc.resp.Result()
			t.Cleanup(func() {
				err := resp.Body.Close()
				assert.NoError(t, err)
			})
			redirectURL, err := resp.Location()
			require.NoError(t, err)
			expectedURL := models.GetDashboardUrl(fakeDash.Uid, fakeDash.Slug)
			expectedURL = strings.Replace(expectedURL, "/d/", "/d-solo/", 1)
			assert.Equal(t, expectedURL, redirectURL.Path)
			assert.Equal(t, 2, len(redirectURL.Query()))
		})
>>>>>>> 92527c26
	})
}

func TestMiddlewareDashboardRedirect_legacyEditPanel(t *testing.T) {
	middlewareScenario(t, "GET dashboard by legacy edit URL", func(t *testing.T, sc *scenarioContext) {
		sc.handlerFunc = RedirectFromLegacyPanelEditURL(sc.cfg)
		sc.m.Get("/d/:uid/:slug", sc.defaultHandler)

		sc.fakeReqWithParams("GET", "/d/asd/dash?orgId=1&panelId=12&fullscreen&edit", map[string]string{}).exec()

<<<<<<< HEAD
		resp := sc.resp.Result()
		resp.Body.Close()
		require.Equal(t, 301, resp.StatusCode)
=======
		assert.Equal(t, 301, sc.resp.Code)
		// nolint:bodyclose
		resp := sc.resp.Result()
		t.Cleanup(func() {
			err := resp.Body.Close()
			assert.NoError(t, err)
		})
>>>>>>> 92527c26
		redirectURL, err := resp.Location()
		require.NoError(t, err)
		assert.Equal(t, "/d/asd/d/asd/dash?editPanel=12&orgId=1", redirectURL.String())
	})
}<|MERGE_RESOLUTION|>--- conflicted
+++ resolved
@@ -41,23 +41,8 @@
 		assert.Len(t, redirectURL.Query(), 2)
 	})
 
-<<<<<<< HEAD
 	middlewareScenario(t, "GET dashboard solo by legacy url", func(t *testing.T, sc *scenarioContext) {
 		redirectFromLegacyDashboardSoloURL := RedirectFromLegacyDashboardSoloURL(sc.cfg)
-=======
-			assert.Equal(t, 301, sc.resp.Code)
-			// nolint:bodyclose
-			resp := sc.resp.Result()
-			t.Cleanup(func() {
-				err := resp.Body.Close()
-				assert.NoError(t, err)
-			})
-			redirectURL, err := resp.Location()
-			require.NoError(t, err)
-			assert.Equal(t, models.GetDashboardUrl(fakeDash.Uid, fakeDash.Slug), redirectURL.Path)
-			assert.Equal(t, 2, len(redirectURL.Query()))
-		})
->>>>>>> 92527c26
 
 		bus.AddHandler("test", func(query *models.GetDashboardQuery) error {
 			t.Log("Returning fake dashboard")
@@ -70,7 +55,6 @@
 
 		sc.fakeReqWithParams("GET", "/dashboard-solo/db/dash?orgId=1&panelId=2", map[string]string{}).exec()
 
-<<<<<<< HEAD
 		require.Equal(t, 301, sc.resp.Code)
 		resp := sc.resp.Result()
 		resp.Body.Close()
@@ -81,22 +65,6 @@
 		expectedURL = strings.Replace(expectedURL, "/d/", "/d-solo/", 1)
 		assert.Equal(t, expectedURL, redirectURL.Path)
 		assert.Len(t, redirectURL.Query(), 2)
-=======
-			assert.Equal(t, 301, sc.resp.Code)
-			// nolint:bodyclose
-			resp := sc.resp.Result()
-			t.Cleanup(func() {
-				err := resp.Body.Close()
-				assert.NoError(t, err)
-			})
-			redirectURL, err := resp.Location()
-			require.NoError(t, err)
-			expectedURL := models.GetDashboardUrl(fakeDash.Uid, fakeDash.Slug)
-			expectedURL = strings.Replace(expectedURL, "/d/", "/d-solo/", 1)
-			assert.Equal(t, expectedURL, redirectURL.Path)
-			assert.Equal(t, 2, len(redirectURL.Query()))
-		})
->>>>>>> 92527c26
 	})
 }
 
@@ -107,11 +75,6 @@
 
 		sc.fakeReqWithParams("GET", "/d/asd/dash?orgId=1&panelId=12&fullscreen&edit", map[string]string{}).exec()
 
-<<<<<<< HEAD
-		resp := sc.resp.Result()
-		resp.Body.Close()
-		require.Equal(t, 301, resp.StatusCode)
-=======
 		assert.Equal(t, 301, sc.resp.Code)
 		// nolint:bodyclose
 		resp := sc.resp.Result()
@@ -119,7 +82,6 @@
 			err := resp.Body.Close()
 			assert.NoError(t, err)
 		})
->>>>>>> 92527c26
 		redirectURL, err := resp.Location()
 		require.NoError(t, err)
 		assert.Equal(t, "/d/asd/d/asd/dash?editPanel=12&orgId=1", redirectURL.String())
